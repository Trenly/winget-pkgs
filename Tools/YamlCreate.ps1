#Requires -Version 5
[Diagnostics.CodeAnalysis.SuppressMessageAttribute('PSAvoidUsingWriteHost', '', Justification='This script is not intended to have any outputs piped')]

Param
(
    [switch] $Settings,
    [switch] $AutoUpgrade,
    [switch] $help,
    [Parameter(Mandatory = $false)]
    [string] $PackageIdentifier,
    [Parameter(Mandatory = $false)]
    [string] $PackageVersion,
    [Parameter(Mandatory = $false)]
    [string] $Mode
)

if ($help) {
    Write-Host -ForegroundColor 'Green' 'For full documentation of the script, see https://github.com/microsoft/winget-pkgs/tree/master/doc/tools/YamlCreate.md'
    Write-Host -ForegroundColor 'Yellow' 'Usage: ' -NoNewline
    Write-Host -ForegroundColor 'White' '.\YamlCreate.ps1 [-PackageIdentifier <identifier>] [-PackageVersion <version>] [-Mode <1-5>] [-Settings]'
    Write-Host
    exit
}

# Set settings directory on basis of Operating System
$script:SettingsPath = Join-Path $(if ([System.Environment]::OSVersion.Platform -match 'Win') { $env:LOCALAPPDATA } else { $env:HOME + '/.config' } ) -ChildPath 'YamlCreate'
# Check for settings directory and create it if none exists
if (!(Test-Path $script:SettingsPath)) { New-Item -ItemType 'Directory' -Force -Path $script:SettingsPath | Out-Null }
# Check for settings file and create it if none exists
$script:SettingsPath = $(Join-Path $script:SettingsPath -ChildPath 'Settings.yaml')
if (!(Test-Path $script:SettingsPath)) { '# See https://github.com/microsoft/winget-pkgs/tree/master/doc/tools/YamlCreate.md for a list of available settings' > $script:SettingsPath }
# Load settings from file
$ScriptSettings = ConvertFrom-Yaml -Yaml ($(Get-Content -Path $script:SettingsPath -Encoding UTF8) -join "`n")

if ($Settings) {
    Invoke-Item -Path $script:SettingsPath
    exit
}

$ScriptHeader = '# Created with YamlCreate.ps1 v2.0.0'
$ManifestVersion = '1.0.0'
$PSDefaultParameterValues = @{ '*:Encoding' = 'UTF8' }
$Utf8NoBomEncoding = New-Object System.Text.UTF8Encoding $False
$ofs = ', '

<#
.SYNOPSIS
    Winget Manifest creation helper script
.DESCRIPTION
    The intent of this file is to help you generate a manifest for publishing
    to the Windows Package Manager repository.

    It'll attempt to download an installer from the user-provided URL to calculate
    a checksum. That checksum and the rest of the input data will be compiled in a
    .YAML file.
.EXAMPLE
    PS C:\Projects\winget-pkgs> Get-Help .\Tools\YamlCreate.ps1 -Full
    Show this script's help
.EXAMPLE
    PS C:\Projects\winget-pkgs> .\Tools\YamlCreate.ps1
    Run the script to create a manifest file
.NOTES
    Please file an issue if you run into errors with this script:
    https://github.com/microsoft/winget-pkgs/issues/
.LINK
    https://github.com/microsoft/winget-pkgs/blob/master/Tools/YamlCreate.ps1
#>

# Installs `powershell-yaml` as a dependency for parsing yaml content
if (-not(Get-Module -ListAvailable -Name powershell-yaml)) {
    try {
        Install-PackageProvider -Name NuGet -MinimumVersion 2.8.5.201 -Force
        Install-Module -Name powershell-yaml -Force -Repository PSGallery -Scope CurrentUser
    } catch {
        # If there was an exception while installing powershell-yaml, pass it as an InternalException for further debugging
        throw [UnmetDependencyException]::new("'powershell-yaml' unable to be installed successfully", $_.Exception)
    } finally {
        # Double check that it was installed properly
        if (-not(Get-Module -ListAvailable -Name powershell-yaml)) {
            throw [UnmetDependencyException]::new("'powershell-yaml' is not found")
        }
    }
}

# Fetch Schema data from github for entry validation, key ordering, and automatic commenting
try {
    $ProgressPreference = 'SilentlyContinue'
    $LocaleSchema = @(Invoke-WebRequest 'https://raw.githubusercontent.com/microsoft/winget-cli/master/schemas/JSON/manifests/v1.0.0/manifest.locale.1.0.0.json' -UseBasicParsing | ConvertFrom-Json)
    $LocaleProperties = (ConvertTo-Yaml $LocaleSchema.properties | ConvertFrom-Yaml -Ordered).Keys
    $VersionSchema = @(Invoke-WebRequest 'https://raw.githubusercontent.com/microsoft/winget-cli/master/schemas/JSON/manifests/v1.0.0/manifest.version.1.0.0.json' -UseBasicParsing | ConvertFrom-Json)
    $VersionProperties = (ConvertTo-Yaml $VersionSchema.properties | ConvertFrom-Yaml -Ordered).Keys
    $InstallerSchema = @(Invoke-WebRequest 'https://raw.githubusercontent.com/microsoft/winget-cli/master/schemas/JSON/manifests/v1.0.0/manifest.installer.1.0.0.json' -UseBasicParsing | ConvertFrom-Json)
    $InstallerProperties = (ConvertTo-Yaml $InstallerSchema.properties | ConvertFrom-Yaml -Ordered).Keys
    $InstallerSwitchProperties = (ConvertTo-Yaml $InstallerSchema.definitions.InstallerSwitches.properties | ConvertFrom-Yaml -Ordered).Keys
    $InstallerEntryProperties = (ConvertTo-Yaml $InstallerSchema.definitions.Installer.properties | ConvertFrom-Yaml -Ordered).Keys
    $InstallerDependencyProperties = (ConvertTo-Yaml $InstallerSchema.definitions.Dependencies.properties | ConvertFrom-Yaml -Ordered).Keys
} catch {
    # Here we want to pass the exception as an inner exception for debugging if necessary
    throw [System.Net.WebException]::new('Manifest schemas could not be downloaded. Try running the script again', $_.Exception)
}

filter TrimString {
    $_.Trim()
}

filter UniqueItems {
    [string]$($_.Split(',').Trim() | Select-Object -Unique)
}

$ToNatural = { [regex]::Replace($_, '\d+', { $args[0].Value.PadLeft(20) }) }

# Various patterns used in validation to simplify the validation logic
$Patterns = @{
    PackageIdentifier         = $VersionSchema.properties.PackageIdentifier.pattern
    IdentifierMaxLength       = $VersionSchema.properties.PackageIdentifier.maxLength
    PackageVersion            = $InstallerSchema.definitions.PackageVersion.pattern
    VersionMaxLength          = $VersionSchema.properties.PackageVersion.maxLength
    InstallerSha256           = $InstallerSchema.definitions.Installer.properties.InstallerSha256.pattern
    InstallerUrl              = $InstallerSchema.definitions.Installer.properties.InstallerUrl.pattern
    InstallerUrlMaxLength     = $InstallerSchema.definitions.Installer.properties.InstallerUrl.maxLength
    ValidArchitectures        = $InstallerSchema.definitions.Installer.properties.Architecture.enum
    ValidInstallerTypes       = $InstallerSchema.definitions.InstallerType.enum
    SilentSwitchMaxLength     = $InstallerSchema.definitions.InstallerSwitches.properties.Silent.maxLength
    ProgressSwitchMaxLength   = $InstallerSchema.definitions.InstallerSwitches.properties.SilentWithProgress.maxLength
    CustomSwitchMaxLength     = $InstallerSchema.definitions.InstallerSwitches.properties.Custom.maxLength
    SignatureSha256           = $InstallerSchema.definitions.Installer.properties.SignatureSha256.pattern
    FamilyName                = $InstallerSchema.definitions.PackageFamilyName.pattern
    FamilyNameMaxLength       = $InstallerSchema.definitions.PackageFamilyName.maxLength
    PackageLocale             = $LocaleSchema.properties.PackageLocale.pattern
    InstallerLocaleMaxLength  = $InstallerSchema.definitions.Locale.maxLength
    ProductCodeMinLength      = $InstallerSchema.definitions.ProductCode.minLength
    ProductCodeMaxLength      = $InstallerSchema.definitions.ProductCode.maxLength
    MaxItemsFileExtensions    = $InstallerSchema.definitions.FileExtensions.maxItems
    MaxItemsProtocols         = $InstallerSchema.definitions.Protocols.maxItems
    MaxItemsCommands          = $InstallerSchema.definitions.Commands.maxItems
    MaxItemsSuccessCodes      = $InstallerSchema.definitions.InstallerSuccessCodes.maxItems
    MaxItemsInstallModes      = $InstallerSchema.definitions.InstallModes.maxItems
    PackageLocaleMaxLength    = $LocaleSchema.properties.PackageLocale.maxLength
    PublisherMaxLength        = $LocaleSchema.properties.Publisher.maxLength
    PackageNameMaxLength      = $LocaleSchema.properties.PackageName.maxLength
    MonikerMaxLength          = $LocaleSchema.definitions.Tag.maxLength
    GenericUrl                = $LocaleSchema.definitions.Url.pattern
    GenericUrlMaxLength       = $LocaleSchema.definitions.Url.maxLength
    AuthorMinLength           = $LocaleSchema.properties.Author.minLength
    AuthorMaxLength           = $LocaleSchema.properties.Author.maxLength
    LicenseMaxLength          = $LocaleSchema.properties.License.maxLength
    CopyrightMinLength        = $LocaleSchema.properties.Copyright.minLength
    CopyrightMaxLength        = $LocaleSchema.properties.Copyright.maxLength
    TagsMaxItems              = $LocaleSchema.properties.Tags.maxItems
    ShortDescriptionMaxLength = $LocaleSchema.properties.ShortDescription.maxLength
    DescriptionMinLength      = $LocaleSchema.properties.Description.minLength
    DescriptionMaxLength      = $LocaleSchema.properties.Description.maxLength
    ValidInstallModes         = $InstallerSchema.definitions.InstallModes.items.enum
    FileExtension             = $InstallerSchema.definitions.FileExtensions.items.pattern
    FileExtensionMaxLength    = $InstallerSchema.definitions.FileExtensions.items.maxLength
}

# This function validates whether a string matches Minimum Length, Maximum Length, and Regex pattern
# The switches can be used to specify if null values are allowed regardless of validation
Function Test-String {
    Param
    (
        [Parameter(Mandatory = $true, Position = 0)]
        [AllowEmptyString()]
        [string] $InputString,
        [Parameter(Mandatory = $false)]
        [regex] $MatchPattern,
        [Parameter(Mandatory = $false)]
        [int] $MinLength,
        [Parameter(Mandatory = $false)]
        [int] $MaxLength,
        [switch] $AllowNull,
        [switch] $NotNull,
        [switch] $IsNull,
        [switch] $Not
    )

    $_isValid = $true

    if ($PSBoundParameters.ContainsKey('MinLength')) {
        $_isValid = $_isValid -and ($InputString.Length -ge $MinLength)
    }
    if ($PSBoundParameters.ContainsKey('MaxLength')) {
        $_isValid = $_isValid -and ($InputString.Length -le $MaxLength)
    }
    if ($PSBoundParameters.ContainsKey('MatchPattern')) {
        $_isValid = $_isValid -and ($InputString -match $MatchPattern)
    }
    if ($AllowNull -and [string]::IsNullOrEmpty($InputString)) {
        $_isValid = $true
    } elseif ($NotNull -and [string]::IsNullOrEmpty($InputString)) {
        $_isValid = $false
    }
    if ($IsNull) {
        $_isValid = [string]::IsNullOrEmpty($InputString)
    }

    if ($Not) {
        return !$_isValid
    } else {
        return $_isValid
    }
}

# Takes an array of strings and an array of colors then writes one line of text composed of each string being its respective color
Function Write-ColorizedLine {
    Param
    (
        [Parameter(Mandatory = $true, Position = 0)]
        [string[]] $TextStrings,
        [Parameter(Mandatory = $true, Position = 1)]
        [string[]] $Colors
    )
    If ($TextStrings.Count -ne $Colors.Count) {
        throw [System.ArgumentException]::new('Invalid Function Parameters. Arguments must be of equal length')
    }
    $_index = 0
    Foreach ($String in $TextStrings) {
        Write-Host -ForegroundColor $Colors[$_index] -NoNewline $String
        $_index++
    }
}

# Custom menu prompt that listens for keypresses. Requires a prompt and array of entries at minimum. Entries preceeded with `*` are shown in green
# Returns a console key value
Function KeypressMenu {
    Param
    (
        [Parameter(Mandatory = $true, Position = 0)]
        [string] $Prompt,
        [Parameter(Mandatory = $true, Position = 1)]
        [string[]] $Entries,
        [Parameter(Mandatory = $false)]
        [string] $HelpText,
        [Parameter(Mandatory = $false)]
        [string] $HelpTextColor,
        [Parameter(Mandatory = $false)]
        [string] $DefaultString
    )

    Write-Host "`n"
    Write-Host -ForegroundColor 'Yellow' "$Prompt"
    if ($PSBoundParameters.ContainsKey('HelpText') -and (![string]::IsNullOrWhiteSpace($HelpText))) {
        if ($PSBoundParameters.ContainsKey('HelpTextColor') -and (![string]::IsNullOrWhiteSpace($HelpTextColor))) {
            Write-Host -ForegroundColor $HelpTextColor $HelpText
        } else {
            Write-Host -ForegroundColor 'Blue' $HelpText
        }
    }
    foreach ($entry in $Entries) {
        $_isDefault = $entry.StartsWith('*')
        if ($_isDefault) {
            $_entry = '  ' + $entry.Substring(1)
            $_color = 'Green'
        } else {
            $_entry = '  ' + $entry
            $_color = 'White'
        }
        Write-Host -ForegroundColor $_color $_entry
    }
    Write-Host
    if ($PSBoundParameters.ContainsKey('DefaultString') -and (![string]::IsNullOrWhiteSpace($DefaultString))) {
        Write-Host -NoNewline "Enter Choice (default is '$DefaultString'): "
    } else {
        Write-Host -NoNewline 'Enter Choice ('
        Write-Host -NoNewline -ForegroundColor 'Green' 'Green'
        Write-Host -NoNewline ' is default): '
    }

    do {
        $keyInfo = [Console]::ReadKey($false)
    } until ($keyInfo.Key)

    return $keyInfo.Key
}

# Checks a URL and returns the status code received from the URL
Function TestUrlValidity {
    Param
    (
        [Parameter(Mandatory = $true, Position = 0)]
        [string] $URL
    )
    try {
        $HTTP_Request = [System.Net.WebRequest]::Create($URL)
        $HTTP_Response = $HTTP_Request.GetResponse()
        $HTTP_Status = [int]$HTTP_Response.StatusCode
    } catch {
        # Take no action here; If there is an exception, we will treat it like a 404
    }
    If ($null -eq $HTTP_Response) { $HTTP_Status = 404 }
    Else { $HTTP_Response.Close() }

    return $HTTP_Status
}

# Checks a file name for validity and returns a boolean value
function Test-ValidFileName {
    param([string]$FileName)
    $IndexOfInvalidChar = $FileName.IndexOfAny([System.IO.Path]::GetInvalidFileNameChars())
    # IndexOfAny() returns the value -1 to indicate no such character was found
    return $IndexOfInvalidChar -eq -1
}

# Prompts user to enter an Installer URL, Tests the URL to ensure it results in a response code of 200, validates it against the manifest schema
# Returns the validated URL which was entered
Function Request-Installer-Url {
    do {
        Write-Host -ForegroundColor 'Red' $script:_returnValue.ErrorString()
        Write-Host -ForegroundColor 'Green' -Object '[Required] Enter the download url to the installer.'
        $NewInstallerUrl = Read-Host -Prompt 'Url' | TrimString
<<<<<<< HEAD
        if (String.Validate $NewInstallerUrl -MaxLength $Patterns.InstallerUrlMaxLength -MatchPattern $Patterns.InstallerUrl -NotNull) {
=======
        if (Test-String $NewInstallerUrl -MaxLength $Patterns.InstallerUrlMaxLength -MatchPattern $Patterns.InstallerUrl -NotNull) {
>>>>>>> ff878969
            if ((TestUrlValidity $NewInstallerUrl) -ne 200) {
                $script:_returnValue = [ReturnValue]::new(502, 'Invalid URL Response', 'The URL did not return a successful response from the server', 2)
            } else {
                $script:_returnValue = [ReturnValue]::Success()
            }
        } else {
            if (Test-String -not $NewInstallerUrl -MaxLength $Patterns.InstallerUrlMaxLength -NotNull) {
                $script:_returnValue = [ReturnValue]::LengthError(1, $Patterns.InstallerUrlMaxLength)
            } elseif (Test-String -not $NewInstallerUrl -MatchPattern $Patterns.InstallerUrl) {
                $script:_returnValue = [ReturnValue]::PatternError()
            } else {
                $script:_returnValue = [ReturnValue]::GenericError()
            }
        }
    } until ($script:_returnValue.StatusCode -eq [ReturnValue]::Success().StatusCode)
    return $NewInstallerUrl
}

# Prompts the user to enter installer values
# Sets the $script:Installers value as an output
# Returns void
Function Read-InstallerEntry {
    # Clear prompted variables to ensure data from previous installer entries is not used for new entries
    $InstallerValues = @(
        'Architecture'
        'InstallerType'
        'InstallerUrl'
        'InstallerSha256'
        'SignatureSha256'
        'PackageFamilyName'
        'Custom'
        'Silent'
        'SilentWithProgress'
        'ProductCode'
        'Scope'
        'InstallerLocale'
        'UpgradeBehavior'
        'AnotherInstaller'
    )
    Foreach ($InstallerValue in $InstallerValues) { Clear-Variable -Name $InstallerValue -Force -ErrorAction SilentlyContinue }

    # Request user enter Installer URL
    $InstallerUrl = Request-Installer-Url

    # Get or request Installer Sha256
    # Check the settings to see if we need to display this menu
    switch ($ScriptSettings.SaveToTemporaryFolder) {
        'always' { $script:SaveOption = '0' }
        'never' { $script:SaveOption = '1' }
        'manual' { $script:SaveOption = '2' }
        default {
            $_menu = @{
                entries       = @('[Y] Yes'; '*[N] No'; '[M] Manually Enter SHA256')
                Prompt        = 'Do you want to save the files to the Temp folder?'
                DefaultString = 'N'
            }
            switch ( KeypressMenu -Prompt $_menu['Prompt'] -Entries $_menu['Entries'] -DefaultString $_menu['DefaultString']) {
                'Y' { $script:SaveOption = '0' }
                'N' { $script:SaveOption = '1' }
                'M' { $script:SaveOption = '2' }
                default { $script:SaveOption = '1' }
            }
        }
    }

    # If user did not select manual entry for Sha256, download file and calculate hash
    # Also attempt to detect installer type and architecture
    if ($script:SaveOption -ne '2') {
        Write-Host
        $start_time = Get-Date
        Write-Host $NewLine
        Write-Host 'Downloading URL. This will take a while...' -ForegroundColor Blue
        try {
            # Download and store the binary, but do not write to a file yet
            $download = Invoke-WebRequest -Uri $InstallerUrl -UserAgent 'winget/1.0' -DisableKeepAlive -TimeoutSec 30 -UseBasicParsing
            # Attempt to get the file from the headers
            try {
                $contentDisposition = [System.Net.Mime.ContentDisposition]::new($download.Headers['Content-Disposition'])
                $_Filename = $contentDisposition.FileName
            } catch {}
            # Validate the headers reurned a valid file name
            if (![string]::IsNullOrWhiteSpace($_Filename) -and $(Test-ValidFileName $_Filename)) {
                $Filename = $_Filename
            }
            # If the headers did not return a valid file name, build our own file name
            # Attempt to preserve the extension if it exists, otherwise, create our own
            else {
                $Filename = "$PackageIdentifier v$PackageVersion" + $(if ([System.IO.Path]::HasExtension($_Filename)) { [System.IO.Path]::GetExtension($_Filename) } elseif ([System.IO.Path]::HasExtension($InstallerUrl)) { [System.IO.Path]::GetExtension($InstallerUrl) } else { '.winget-tmp' })
            }
            # Write File to disk
            $script:dest = Join-Path -Path $env:TEMP -ChildPath $Filename
            $file = [System.IO.FileStream]::new($script:dest, [System.IO.FileMode]::Create)
            $file.Write($download.Content, 0, $download.RawContentLength)
            $file.Close()
        } catch {
            # Here we also want to pass the exception through for potential debugging
            throw [System.Net.WebException]::new('The file could not be downloaded. Try running the script again', $_.Exception)
        } finally {
            Write-Host "Time taken: $((Get-Date).Subtract($start_time).Seconds) second(s)" -ForegroundColor Green

            $InstallerSha256 = (Get-FileHash -Path $script:dest -Algorithm SHA256).Hash

            if ($script:dest -match '\.msix(bundle){0,1}$') { $InstallerType = 'msix' }
            elseif ($script:dest -match '\.msi$') { $InstallerType = 'msi' }
            elseif ($script:dest -match '\.appx(bundle){0,1}$') { $InstallerType = 'appx' }
            elseif ($script:dest -match '\.zip$') { $InstallerType = 'zip' }

            if ($InstallerUrl -match '\b(x|win){0,1}64\b') { $architecture = 'x64' }
            elseif ($InstallerUrl -match '\b((win|ia)32)|(x{0,1}86)\b') { $architecture = 'x86' }
            elseif ($InstallerUrl -match '\b(arm|aarch)64\b') { $architecture = 'arm64' }
            elseif ($InstallerUrl -match '\barm\b') { $architecture = 'arm' }

            $MSIProductCode = $(Get-AppLockerFileInformation -Path $script:dest | Select-Object Publisher | Select-String -Pattern '{[A-Z0-9]{8}-([A-Z0-9]{4}-){3}[A-Z0-9]{12}}').Matches

            if ($script:SaveOption -eq '1' -and -not($script:dest -match '\.(msix|appx)(bundle){0,1}$')) { Remove-Item -Path $script:dest }
        }
    }
    # Manual Entry of Sha256 with validation
    else {
        Write-Host
        do {
            Write-Host -ForegroundColor 'Red' $script:_returnValue.ErrorString()
            Write-Host -ForegroundColor 'Green' -Object '[Required] Enter the installer SHA256 Hash'
            $InstallerSha256 = Read-Host -Prompt 'InstallerSha256' | TrimString
            $InstallerSHA256 = $InstallerSha256.toUpper()
            if ($InstallerSha256 -match $Patterns.InstallerSha256) {
                $script:_returnValue = [ReturnValue]::Success()
            } else {
                $script:_returnValue = [ReturnValue]::PatternError()
            }
        } until ($script:_returnValue.StatusCode -eq [ReturnValue]::Success().StatusCode)
    }

    # Manual Entry of Architecture with validation
    if ($architecture -CNotIn @($Patterns.ValidArchitectures)) {
        do {
            Write-Host -ForegroundColor 'Red' $script:_returnValue.ErrorString()
            Write-Host -ForegroundColor 'Green' -Object '[Required] Enter the architecture. Options:' , @($Patterns.ValidArchitectures -join ', ')
            $architecture = Read-Host -Prompt 'Architecture' | TrimString
            if ($architecture -Cin @($Patterns.ValidArchitectures)) {
                $script:_returnValue = [ReturnValue]::Success()
            } else {
                $script:_returnValue = [ReturnValue]::new(400, 'Invalid Architecture', "Value must exist in the enum - $(@($Patterns.ValidArchitectures -join ', '))", 2)
            }
        } until ($script:_returnValue.StatusCode -eq [ReturnValue]::Success().StatusCode)
    }

    # Manual Entry of Installer Type with validation
    if ($InstallerType -CNotIn @($Patterns.ValidInstallerTypes)) {
        do {
            Write-Host -ForegroundColor 'Red' $script:_returnValue.ErrorString()
            Write-Host -ForegroundColor 'Green' -Object '[Required] Enter the InstallerType. Options:' , @($Patterns.ValidInstallerTypes -join ', ' )
            $InstallerType = Read-Host -Prompt 'InstallerType' | TrimString
            if ($InstallerType -Cin @($Patterns.ValidInstallerTypes)) {
                $script:_returnValue = [ReturnValue]::Success()
            } else {
                $script:_returnValue = [ReturnValue]::new(400, 'Invalid Installer Type', "Value must exist in the enum - $(@($Patterns.ValidInstallerTypes -join ', '))", 2)
            }
        } until ($script:_returnValue.StatusCode -eq [ReturnValue]::Success().StatusCode)
    }

    # If Installer Type is `exe`, require the silent switches to be entered
    if ($InstallerType -ieq 'exe') {
        # Required entry of `Silent` switches with validation
        do {
            Write-Host -ForegroundColor 'Red' $script:_returnValue.ErrorString()
            Write-Host -ForegroundColor 'Green' -Object '[Required] Enter the silent install switch. For example: /S, -verysilent, /qn, --silent, /exenoui'
            $Silent = Read-Host -Prompt 'Silent switch' | TrimString

            if (Test-String $Silent -MaxLength $Patterns.SilentSwitchMaxLength -NotNull) {
                $script:_returnValue = [ReturnValue]::Success()
            } else {
                $script:_returnValue = [ReturnValue]::LengthError(1, $Patterns.SilentSwitchMaxLength)
            }
        } until ($script:_returnValue.StatusCode -eq [ReturnValue]::Success().StatusCode)

        # Required entry of `SilentWithProgress` swtich with validation
        do {
            Write-Host -ForegroundColor 'Red' $script:_returnValue.ErrorString()
            Write-Host -ForegroundColor 'Green' -Object '[Required] Enter the silent with progress install switch. For example: /S, -silent, /qb, /exebasicui'
            $SilentWithProgress = Read-Host -Prompt 'Silent with progress switch' | TrimString

            if (Test-String $SilentWithProgress -MaxLength $Patterns.ProgressSwitchMaxLength -NotNull) {
                $script:_returnValue = [ReturnValue]::Success()
            } else {
                $script:_returnValue = [ReturnValue]::LengthError(1, $Patterns.ProgressSwitchMaxLength)
            }
        } until ($script:_returnValue.StatusCode -eq [ReturnValue]::Success().StatusCode)
    }
    # If Installer Type is not `exe`, the silent switches are optional
    else {
        # Optional entry of `Silent` switch with validation
        do {
            Write-Host -ForegroundColor 'Red' $script:_returnValue.ErrorString()
            Write-Host -ForegroundColor 'Yellow' -Object '[Optional] Enter the silent install switch. For example: /S, /s, /VERYSILENT, /qn, --silent'
            $Silent = Read-Host -Prompt 'Silent' | TrimString

            if (Test-String $Silent -MaxLength $Patterns.SilentSwitchMaxLength -AllowNull) {
                $script:_returnValue = [ReturnValue]::Success()
            } else {
                $script:_returnValue = [ReturnValue]::LengthError(1, $Patterns.SilentSwitchMaxLength)
            }

        } until ($script:_returnValue.StatusCode -eq [ReturnValue]::Success().StatusCode)

        # Optional entry of `SilentWithProgress` switch with validation
        do {
            Write-Host -ForegroundColor 'Red' $script:_returnValue.ErrorString()
            Write-Host -ForegroundColor 'Yellow' -Object '[Optional] Enter the silent with progress install switch. For example: /S, /SILENT, /qb'
            $SilentWithProgress = Read-Host -Prompt 'SilentWithProgress' | TrimString

            if (Test-String $SilentWithProgress -MaxLength $Patterns.ProgressSwitchMaxLength -AllowNull) {
                $script:_returnValue = [ReturnValue]::Success()
            } else {
                $script:_returnValue = [ReturnValue]::LengthError(1, $Patterns.ProgressSwitchMaxLength)
            }
        } until ($script:_returnValue.StatusCode -eq [ReturnValue]::Success().StatusCode)
    }

    # Optional entry of `Custom` switches with validation for all installer types
    do {
        Write-Host -ForegroundColor 'Red' $script:_returnValue.ErrorString()
        Write-Host -ForegroundColor 'Yellow' -Object '[Optional] Enter any custom switches for the installer. For example: /norestart, -norestart'
        $Custom = Read-Host -Prompt 'Custom Switch' | TrimString

        if (Test-String $Custom -MaxLength $Patterns.CustomSwitchMaxLength -AllowNull) {
            $script:_returnValue = [ReturnValue]::Success()
        } else {
            $script:_returnValue = [ReturnValue]::LengthError(1, $Patterns.CustomSwitchMaxLength)
        }
    } until ($script:_returnValue.StatusCode -eq [ReturnValue]::Success().StatusCode)

    # If the installer is `msix` or `appx`, prompt for or detect additional fields
    if ($InstallerType -ieq 'msix' -or $InstallerType -ieq 'appx') {
        # Detect or prompt for Signature Sha256
        if (Get-Command 'winget.exe' -ErrorAction SilentlyContinue) { $SignatureSha256 = winget hash -m $script:dest | Select-String -Pattern 'SignatureSha256:' | ConvertFrom-String; if ($SignatureSha256.P2) { $SignatureSha256 = $SignatureSha256.P2.ToUpper() } }
        if (Test-String $SignatureSha256 -IsNull) {
            # Manual entry of Signature Sha256 with validation
            do {
                Write-Host -ForegroundColor 'Red' $script:_returnValue.ErrorString()
                Write-Host -ForegroundColor 'Yellow' -Object '[Recommended] Enter the installer SignatureSha256'
                $SignatureSha256 = Read-Host -Prompt 'SignatureSha256' | TrimString

<<<<<<< HEAD
                if (String.Validate $SignatureSha256 -MatchPattern $Patterns.SignatureSha256 -AllowNull) {
=======
                if (Test-String $SignatureSha256 -MatchPattern $Patterns.SignatureSha256 -AllowNull) {
>>>>>>> ff878969
                    $script:_returnValue = [ReturnValue]::Success()
                } else {
                    $script:_returnValue = [ReturnValue]::PatternError()
                }
            } until ($script:_returnValue.StatusCode -eq [ReturnValue]::Success().StatusCode)
        }

        # Prompt user to find package name automatically, unless package was not downloaded
        if ($script:SaveOption -eq '2' -or (!$(Test-Path $script:dest))) {
            $ChoicePfn = '1'
        } else {
            $_menu = @{
                entries       = @('*[F] Find Automatically [Note: This will install the package to find Family Name and then removes it.]'; '[M] Manually Enter PackageFamilyName')
                Prompt        = 'Discover the package family name?'
                DefaultString = 'F'
            }
            switch ( KeypressMenu -Prompt $_menu['Prompt'] -Entries $_menu['Entries'] -DefaultString $_menu['DefaultString']) {
                'F' { $ChoicePfn = '0' }
                'M' { $ChoicePfn = '1' }
                default { $ChoicePfn = '0' }
            }
        }

        # If user selected to find automatically -
        # Install package, get family name, uninstall package
        if ($ChoicePfn -eq '0') {
            try {
                Add-AppxPackage -Path $script:dest
                $InstalledPkg = Get-AppxPackage | Select-Object -Last 1 | Select-Object PackageFamilyName, PackageFullName
                $PackageFamilyName = $InstalledPkg.PackageFamilyName
                Remove-AppxPackage $InstalledPkg.PackageFullName
            } catch {
                # Take no action here, we just want to catch the exceptions as a precaution
                Out-Null
            } finally {
                if (Test-String $PackageFamilyName -IsNull) {
                    $script:_returnValue = [ReturnValue]::new(500, 'Could not find PackageFamilyName', 'Value should be entered manually', 1)
                }
            }
        }

        # Validate Package Family Name if found automatically
        # Allow for manual entry if selected or if validation failed
        do {
            if (($ChoicePfn -ne '0') -or ($script:_returnValue.StatusCode -ne [ReturnValue]::Success().StatusCode)) {
                Write-Host -ForegroundColor 'Red' $script:_returnValue.ErrorString()
                Write-Host -ForegroundColor 'Yellow' -Object '[Recommended] Enter the PackageFamilyName'
                $PackageFamilyName = Read-Host -Prompt 'PackageFamilyName' | TrimString
            }

            if (Test-String $PackageFamilyName -MaxLength $Patterns.FamilyNameMaxLength -MatchPattern $Patterns.FamilyName -AllowNull) {
                if (Test-String $PackageFamilyName -IsNull) { $PackageFamilyName = "$([char]0x2370)" }
                $script:_returnValue = [ReturnValue]::Success()
            } else {
                if (Test-String -not $PackageFamilyName -MaxLength $Patterns.FamilyNameMaxLength) {
                    $script:_returnValue = [ReturnValue]::LengthError(1, $Patterns.FamilyNameMaxLength)
                } elseif (Test-String -not $PackageFamilyName -MatchPattern $Patterns.FamilyName) {
                    $script:_returnValue = [ReturnValue]::PatternError()
                } else {
                    $script:_returnValue = [ReturnValue]::GenericError()
                }
            }

        } until ($script:_returnValue.StatusCode -eq [ReturnValue]::Success().StatusCode)
        if ($script:SaveOption -eq '1') { Remove-Item -Path $script:dest }
    }

    # Request installer locale with validation as optional
    do {
        Write-Host -ForegroundColor 'Red' $script:_returnValue.ErrorString()
        Write-Host -ForegroundColor 'Yellow' -Object '[Optional] Enter the installer locale. For example: en-US, en-CA'
        Write-Host -ForegroundColor 'Blue' -Object 'https://docs.microsoft.com/openspecs/office_standards/ms-oe376/6c085406-a698-4e12-9d4d-c3b0ee3dbc4a'
        $InstallerLocale = Read-Host -Prompt 'InstallerLocale' | TrimString
        # If user defined a default locale, add it
        if ((Test-String $InstallerLocale -IsNull) -and (Test-String -not $ScriptSettings.DefaultInstallerLocale -IsNull)) { $InstallerLocale = $ScriptSettings.DefaultInstallerLocale }

        if (Test-String $InstallerLocale -MaxLength $Patterns.InstallerLocaleMaxLength -MatchPattern $Patterns.PackageLocale -AllowNull) {
            $script:_returnValue = [ReturnValue]::Success()
        } else {
            if (Test-String -not $InstallerLocale -MaxLength $Patterns.InstallerLocaleMaxLength -AllowNull) {
                $script:_returnValue = [ReturnValue]::LengthError(0, $Patterns.InstallerLocaleMaxLength)
            } elseif (Test-String -not $InstallerLocale -MatchPattern $Patterns.PackageLocale) {
                $script:_returnValue = [ReturnValue]::PatternError()
            } else {
                $script:_returnValue = [ReturnValue]::GenericError()
            }
        }
    } until ($script:_returnValue.StatusCode -eq [ReturnValue]::Success().StatusCode)

    # Request product code with validation
    do {
        Write-Host -ForegroundColor 'Red' $script:_returnValue.ErrorString()
        Write-Host -ForegroundColor 'Yellow' -Object '[Optional] Enter the application product code. Looks like {CF8E6E00-9C03-4440-81C0-21FACB921A6B}'
        Write-Host -ForegroundColor 'White' -Object "ProductCode found from installer: $MSIProductCode"
        Write-Host -ForegroundColor 'White' -Object 'Can be found with ' -NoNewline; Write-Host -ForegroundColor 'DarkYellow' 'get-wmiobject Win32_Product | Sort-Object Name | Format-Table IdentifyingNumber, Name -AutoSize'
        $ProductCode = Read-Host -Prompt 'ProductCode' | TrimString

        if (Test-String $ProductCode -MinLength $Patterns.ProductCodeMinLength -MaxLength $Patterns.ProductCodeMaxLength -AllowNull) {
            $script:_returnValue = [ReturnValue]::Success()
        } else {
            $script:_returnValue = [ReturnValue]::LengthError($Patterns.ProductCodeMinLength, $Patterns.ProductCodeMaxLength)
        }
    } until ($script:_returnValue.StatusCode -eq [ReturnValue]::Success().StatusCode)

    # Request installer scope
    $_menu = @{
        entries       = @('[M] Machine'; '[U] User'; '*[N] No idea')
        Prompt        = '[Optional] Enter the Installer Scope'
        DefaultString = 'N'
    }
    switch ( KeypressMenu -Prompt $_menu['Prompt'] -Entries $_menu['Entries'] -DefaultString $_menu['DefaultString']) {
        'M' { $Scope = 'machine' }
        'U' { $Scope = 'user' }
        'N' { $Scope = '' }
        default { $Scope = '' }
    }

    # Request upgrade behavior
    $_menu = @{
        entries       = @('*[I] Install'; '[U] Uninstall Previous')
        Prompt        = '[Optional] Enter the Upgrade Behavior'
        DefaultString = 'I'
    }
    switch ( KeypressMenu -Prompt $_menu['Prompt'] -Entries $_menu['Entries'] -DefaultString $_menu['DefaultString']) {
        'I' { $UpgradeBehavior = 'install' }
        'U' { $UpgradeBehavior = 'uninstallPrevious' }
        default { $UpgradeBehavior = 'install' }
    }

    # If the installers array is empty, create it
    if (!$script:Installers) {
        $script:Installers = @()
    }

    # Set up a new empty installer
    $_Installer = [ordered] @{}

    # Add the single-line parameters to the installer entry
    $_InstallerSingletons = [ordered] @{
        'InstallerLocale'   = $InstallerLocale
        'Architecture'      = $Architecture
        'InstallerType'     = $InstallerType
        'Scope'             = $Scope
        'InstallerUrl'      = $InstallerUrl
        'InstallerSha256'   = $InstallerSha256
        'SignatureSha256'   = $SignatureSha256
        'PackageFamilyName' = $PackageFamilyName
    }
    foreach ($_Item in $_InstallerSingletons.GetEnumerator()) {
        If ($_Item.Value) { AddYamlParameter $_Installer $_Item.Name $_Item.Value }
    }

    # Add the installer switches to the installer entry, if they exist
    If ($Silent -or $SilentWithProgress -or $Custom) {
        $_InstallerSwitches = [ordered]@{}
        $_Switches = [ordered] @{
            'Custom'             = $Custom
            'Silent'             = $Silent
            'SilentWithProgress' = $SilentWithProgress
        }
        foreach ($_Item in $_Switches.GetEnumerator()) {
            If ($_Item.Value) { AddYamlParameter $_InstallerSwitches $_Item.Name $_Item.Value }
        }
        $_InstallerSwitches = SortYamlKeys $_InstallerSwitches $InstallerSwitchProperties -NoComments
        $_Installer['InstallerSwitches'] = $_InstallerSwitches
    }

    # Add the product code to the installer entry, if it exists
    If ($ProductCode) { AddYamlParameter $_Installer 'ProductCode' $ProductCode }
    AddYamlParameter $_Installer 'UpgradeBehavior' $UpgradeBehavior

    # Add the completed installer to the installers array
    $_Installer = SortYamlKeys $_Installer $InstallerEntryProperties -NoComments
    $script:Installers += $_Installer

    # Prompt the user for additional intaller entries
    $_menu = @{
        entries       = @(
            '[Y] Yes'
            '*[N] No'
        )
        Prompt        = 'Do you want to create another installer?'
        DefaultString = 'N'
    }
    switch ( KeypressMenu -Prompt $_menu['Prompt'] -Entries $_menu['Entries'] -DefaultString $_menu['DefaultString']) {
        'Y' { $AnotherInstaller = '0' }
        'N' { $AnotherInstaller = '1' }
        default { $AnotherInstaller = '1' }
    }

    # If there are additional entries, run this function again to fetch the values and add them to the installers array
    if ($AnotherInstaller -eq '0') {
        Write-Host; Read-InstallerEntry
    }
}

# Prompts user for Installer Values using the `Quick Update` Method
# Sets the $script:Installers value as an output
# Returns void
Function Read-MinimalInstallerEntry {
    # We know old manifests exist if we got here without error
    # Fetch the old installers based on the manifest type
    if ($script:OldInstallerManifest) { $_OldInstallers = $script:OldInstallerManifest['Installers'] } else {
        $_OldInstallers = $script:OldVersionManifest['Installers']
    }

    $_iteration = 0
    $_NewInstallers = @()
    foreach ($_OldInstaller in $_OldInstallers) {
        # Create the new installer as an exact copy of the old installer entry
        # This is to ensure all previously entered and un-modified parameters are retained
        $_iteration += 1
        $_NewInstaller = $_OldInstaller

        # Show the user which installer entry they should be entering information for
        Write-Host -ForegroundColor 'Green' "Installer Entry #$_iteration`:`n"
        if ($_OldInstaller.InstallerLocale) { Write-Host -ForegroundColor 'Yellow' "`tInstallerLocale: $($_OldInstaller.InstallerLocale)" }
        if ($_OldInstaller.Architecture) { Write-Host -ForegroundColor 'Yellow' "`tArchitecture: $($_OldInstaller.Architecture)" }
        if ($_OldInstaller.InstallerType) { Write-Host -ForegroundColor 'Yellow' "`tInstallerType: $($_OldInstaller.InstallerType)" }
        if ($_OldInstaller.Scope) { Write-Host -ForegroundColor 'Yellow' "`tScope: $($_OldInstaller.Scope)" }
        Write-Host

        # Request user enter the new Installer URL
        $_NewInstaller['InstallerUrl'] = Request-Installer-Url

        try {
            # Download and store the binary, but do not write to a file yet
            $download = Invoke-WebRequest -Uri $_NewInstaller['InstallerUrl'] -UserAgent 'winget/1.0' -DisableKeepAlive -TimeoutSec 30 -UseBasicParsing
            # Attempt to get the file from the headers
            try {
                $contentDisposition = [System.Net.Mime.ContentDisposition]::new($download.Headers['Content-Disposition'])
                $_Filename = $contentDisposition.FileName
            } catch {}
            # Validate the headers reurned a valid file name
            if (![string]::IsNullOrWhiteSpace($_Filename) -and $(Test-ValidFileName $_Filename)) {
                $Filename = $_Filename
            }
            # If the headers did not return a valid file name, build our own file name
            # Attempt to preserve the extension if it exists, otherwise, create our own
            else {
                $Filename = "$PackageIdentifier v$PackageVersion" + $(if ([System.IO.Path]::HasExtension($_Filename)) { [System.IO.Path]::GetExtension($_Filename) } elseif ([System.IO.Path]::HasExtension($InstallerUrl)) { [System.IO.Path]::GetExtension($InstallerUrl) } else { '.winget-tmp' })
            }
            # Write File to disk
            $script:dest = Join-Path -Path $env:TEMP -ChildPath $Filename
            $file = [System.IO.FileStream]::new($script:dest, [System.IO.FileMode]::Create)
            $file.Write($download.Content, 0, $download.RawContentLength)
            $file.Close()
        } catch {
            # Here we also want to pass the exception through for potential debugging
            throw [System.Net.WebException]::new('The file could not be downloaded. Try running the script again', $_.Exception)
        } finally {
            # Get the Sha256
            $_NewInstaller['InstallerSha256'] = (Get-FileHash -Path $script:dest -Algorithm SHA256).Hash
            # Update the product code, if a new one exists
            # If a new product code doesn't exist, and the installer isn't an `.exe` file, remove the product code if it exists
            $MSIProductCode = [string]$(Get-AppLockerFileInformation -Path $script:dest | Select-Object Publisher | Select-String -Pattern '{[A-Z0-9]{8}-([A-Z0-9]{4}-){3}[A-Z0-9]{12}}').Matches
            if (Test-String -not $MSIProductCode -IsNull) {
                $_NewInstaller['ProductCode'] = $MSIProductCode
            } elseif ( ($_NewInstaller.Keys -contains 'ProductCode') -and ($script:dest -notmatch '.exe$')) {
                $_NewInstaller.Remove('ProductCode')
            }
            # If the installer is msix or appx, try getting the new SignatureSha256
            # If the new SignatureSha256 can't be found, remove it if it exists
            if ($_NewInstaller.InstallerType -in @('msix', 'appx')) {
                if (Get-Command 'winget.exe' -ErrorAction SilentlyContinue) { $NewSignatureSha256 = winget hash -m $script:dest | Select-String -Pattern 'SignatureSha256:' | ConvertFrom-String; if ($NewSignatureSha256.P2) { $NewSignatureSha256 = $NewSignatureSha256.P2.ToUpper() } }
            }
<<<<<<< HEAD
            if (String.Validate -not $NewSignatureSha256 -IsNull) {
=======
            if (Test-String -not $NewSignatureSha256 -IsNull) {
>>>>>>> ff878969
                $_NewInstaller['SignatureSha256'] = $NewSignatureSha256
            } elseif ($_NewInstaller.Keys -contains 'SignatureSha256') {
                $_NewInstaller.Remove('SignatureSha256')
            }
            # If the installer is msix or appx, try getting the new package family name
            # If the new package family name can't be found, remove it if it exists
            if ($script:dest -match '\.(msix|appx)(bundle){0,1}$') {
                try {
                    Add-AppxPackage -Path $script:dest
                    $InstalledPkg = Get-AppxPackage | Select-Object -Last 1 | Select-Object PackageFamilyName, PackageFullName
                    $PackageFamilyName = $InstalledPkg.PackageFamilyName
                    Remove-AppxPackage $InstalledPkg.PackageFullName
                } catch {
                    # Take no action here, we just want to catch the exceptions as a precaution
                    Out-Null
                } finally {
                    if (Test-String -not $PackageFamilyName -IsNull) {
                        $_NewInstaller['PackageFamilyName'] = $PackageFamilyName
                    } elseif ($_NewInstaller.Keys -contains 'PackageFamilyName') {
                        $_NewInstaller.Remove('PackageFamilyName')
                    }
                }
            }
            # Remove the downloaded files
            Remove-Item -Path $script:dest
        }
        #Add the updated installer to the new installers array
        $_NewInstaller = SortYamlKeys $_NewInstaller $InstallerEntryProperties -NoComments
        $_NewInstallers += $_NewInstaller
    }
    $script:Installers = $_NewInstallers
}

# Requests the user enter an optional value with a prompt
# If the value already exists, also print the existing value
# Returns the new value if entered, Returns the existing value if no new value was entered
Function PromptInstallerManifestValue {
    Param
    (
        [Parameter(Mandatory = $true, Position = 0)]
        [AllowNull()]
        [PSCustomObject] $Variable,
        [Parameter(Mandatory = $true, Position = 1)]
        [string] $Key,
        [Parameter(Mandatory = $true, Position = 2)]
        [string] $Prompt
    )
    Write-Host -ForegroundColor 'Red' $script:_returnValue.ErrorString()
    Write-Host -ForegroundColor 'Yellow' -Object $Prompt
    if (Test-String -not $Variable -IsNull) { Write-Host -ForegroundColor 'DarkGray' "Old Value: $Variable" }
    $NewValue = Read-Host -Prompt $Key | TrimString

    if (Test-String -not $NewValue -IsNull) {
        return $NewValue
    } else {
        return $Variable
    }
}

# Sorts keys within an object based on a reference ordered dictionary
# If a key does not exist, it sets the value to a special character to be removed / commented later
# Returns the result as a new object
Function SortYamlKeys {
    Param
    (
        [Parameter(Mandatory = $true, Position = 0)]
        [PSCustomObject] $InputObject,
        [Parameter(Mandatory = $true, Position = 1)]
        [PSCustomObject] $SortOrder,
        [switch] $NoComments
    )

    $_ExcludedKeys = @(
        'InstallerSwitches'
        'Capabilities'
        'RestrictedCapabilities'
        'InstallerSuccessCodes'
        'ProductCode'
        'PackageFamilyName'
        'InstallerLocale'
        'InstallerType'
        'Scope'
        'UpgradeBehavior'
        'Dependencies'
    )

    $_Temp = [ordered] @{}
    $SortOrder.GetEnumerator() | ForEach-Object {
        if ($InputObject.Contains($_)) {
            $_Temp.Add($_, $InputObject[$_])
        } else {
            if (!$NoComments -and $_ -notin $_ExcludedKeys) {
                $_Temp.Add($_, "$([char]0x2370)")
            }
        }
    }
    return $_Temp
}

# Requests the user to input optional values for the Installer Manifest file
Function Read-WinGet-InstallerManifest {
    Write-Host

    # Request File Extensions and validate
    do {
        if (!$FileExtensions) { $FileExtensions = '' }
        else { $FileExtensions = $FileExtensions | UniqueItems }
        $script:FileExtensions = PromptInstallerManifestValue $FileExtensions 'FileExtensions' "[Optional] Enter any File Extensions the application could support. For example: html, htm, url (Max $($Patterns.MaxItemsFileExtensions))" | UniqueItems

        if (($script:FileExtensions -split ',').Count -le $Patterns.MaxItemsFileExtensions -and $($script:FileExtensions.Split(',').Trim() | Where-Object { Test-String -not $_ -MaxLength $Patterns.FileExtensionMaxLength -MatchPattern $Patterns.FileExtension -AllowNull }).Count -eq 0) {
            $script:_returnValue = [ReturnValue]::Success()
        } else {
            if (($script:FileExtensions -split ',').Count -gt $Patterns.MaxItemsFileExtensions ) {
                $script:_returnValue = [ReturnValue]::MaxItemsError($Patterns.MaxItemsFileExtensions)
            } else {
                $script:_returnValue = [ReturnValue]::new(400, 'Invalid Entries', "Some entries do not match the requirements defined in the manifest schema - $($script:FileExtensions.Split(',').Trim() | Where-Object { Test-String -not $_ -MaxLength $Patterns.FileExtensionMaxLength -MatchPattern $Patterns.FileExtension })", 2)
            }
        }
    } until ($script:_returnValue.StatusCode -eq [ReturnValue]::Success().StatusCode)

    # Request Protocols and validate
    do {
        if (!$Protocols) { $Protocols = '' }
        else { $Protocols = $Protocols | UniqueItems }
        $script:Protocols = PromptInstallerManifestValue $Protocols 'Protocols' "[Optional] Enter any Protocols the application provides a handler for. For example: http, https (Max $($Patterns.MaxItemsProtocols))" | UniqueItems
        if (($script:Protocols -split ',').Count -le $Patterns.MaxItemsProtocols) {
            $script:_returnValue = [ReturnValue]::Success()
        } else {
            $script:_returnValue = [ReturnValue]::MaxItemsError($Patterns.MaxItemsProtocols)
        }
    } until ($script:_returnValue.StatusCode -eq [ReturnValue]::Success().StatusCode)

    # Request Commands and validate
    do {
        if (!$Commands) { $Commands = '' }
        else { $Commands = $Commands | UniqueItems }
        $script:Commands = PromptInstallerManifestValue $Commands 'Commands' "[Optional] Enter any Commands or aliases to run the application. For example: msedge (Max $($Patterns.MaxItemsCommands))" | UniqueItems
        if (($script:Commands -split ',').Count -le $Patterns.MaxItemsCommands) {
            $script:_returnValue = [ReturnValue]::Success()
        } else {
            $script:_returnValue = [ReturnValue]::MaxItemsError($Patterns.MaxItemsCommands)
        }
    }  until ($script:_returnValue.StatusCode -eq [ReturnValue]::Success().StatusCode)

    # Request Installer Success Codes and validate
    do {
        if (!$InstallerSuccessCodes) { $InstallerSuccessCodes = '' }
        $script:InstallerSuccessCodes = PromptInstallerManifestValue $InstallerSuccessCodes 'InstallerSuccessCodes' "[Optional] List of additional non-zero installer success exit codes other than known default values by winget (Max $($Patterns.MaxItemsSuccessCodes))" | UniqueItems
        if (($script:InstallerSuccessCodes -split ',').Count -le $Patterns.MaxItemsSuccessCodes) {
            $script:_returnValue = [ReturnValue]::Success()
            try {
                #Ensure all values are integers
                $script:InstallerSuccessCodes.Split(',').Trim()| ForEach-Object {[long]$_}
                $script:_returnValue = [ReturnValue]::Success()
            } catch {
                $script:_returnValue = [ReturnValue]::new(400,"Invalid Data Type","The value entered does not match the type requirements defined in the manifest schema")
            }
        } else {
            $script:_returnValue = [ReturnValue]::MaxItemsError($Patterns.MaxItemsSuccessCodes)
        }
    }  until ($script:_returnValue.StatusCode -eq [ReturnValue]::Success().StatusCode)

    # Request Install Modes and validate
    do {
        if ($script:InstallModes) { $script:InstallModes = $script:InstallModes | UniqueItems }
        $script:InstallModes = PromptInstallerManifestValue $script:InstallModes 'InstallModes' "[Optional] List of supported installer modes. Options: $($Patterns.ValidInstallModes -join ', ')"
        if ($script:InstallModes) { $script:InstallModes = $script:InstallModes | UniqueItems }
        if ( (Test-String $script:InstallModes -IsNull) -or (($script:InstallModes -split ',').Count -le $Patterns.MaxItemsInstallModes -and $($script:InstallModes.Split(',').Trim() | Where-Object { $_ -CNotIn $Patterns.ValidInstallModes }).Count -eq 0)) {
            $script:_returnValue = [ReturnValue]::Success()
        } else {
            if (($script:InstallModes -split ',').Count -gt $Patterns.MaxItemsInstallModes ) {
                $script:_returnValue = [ReturnValue]::MaxItemsError($Patterns.MaxItemsInstallModes)
            } else {
                $script:_returnValue = [ReturnValue]::new(400, 'Invalid Entries', "Some entries do not match the requirements defined in the manifest schema - $($script:InstallModes.Split(',').Trim() | Where-Object { $_ -CNotIn $Patterns.ValidInstallModes })", 2)
            }
        }
    }  until ($script:_returnValue.StatusCode -eq [ReturnValue]::Success().StatusCode)
}

# Requests the user to input values for the Locale Manifest file
Function Read-WinGet-LocaleManifest {
    # Request Package Locale and Validate
    if (Test-String -not $script:PackageLocale -MaxLength $Patterns.PackageLocaleMaxLength -MatchPattern $Patterns.PackageLocale -NotNull) {
        do {
            Write-Host -ForegroundColor 'Red' $script:_returnValue.ErrorString()
            Write-Host -ForegroundColor 'Green' -Object '[Required] Enter the Package Locale. For example: en-US, en-CA'
            Write-Host -ForegroundColor 'Blue' 'Reference Link: https://docs.microsoft.com/openspecs/office_standards/ms-oe376/6c085406-a698-4e12-9d4d-c3b0ee3dbc4a'
            $script:PackageLocale = Read-Host -Prompt 'PackageLocale' | TrimString
            if (Test-String $script:PackageLocale -MaxLength $Patterns.PackageLocaleMaxLength -MatchPattern $Patterns.PackageLocale -NotNull) {
                $script:_returnValue = [ReturnValue]::Success()
            } else {
                if (Test-String $script:PackageLocale -not -MaxLength $Patterns.PackageLocaleMaxLength -NotNull) {
                    $script:_returnValue = [ReturnValue]::LengthError(1, $Patterns.PackageLocaleMaxLength)
                } elseif (Test-String $script:PackageLocale -not -MatchPattern $Patterns.PackageLocale ) {
                    $script:_returnValue = [ReturnValue]::PatternError()
                } else {
                    $script:_returnValue = [ReturnValue]::GenericError()
                }
            }
        }  until ($script:_returnValue.StatusCode -eq [ReturnValue]::Success().StatusCode)
    }

    # Request Publisher Name and Validate
    do {
        Write-Host -ForegroundColor 'Red' $script:_returnValue.ErrorString()
<<<<<<< HEAD
        if (String.Validate $script:Publisher -IsNull) {
=======
        if (Test-String $script:Publisher -IsNull) {
>>>>>>> ff878969
            Write-Host -ForegroundColor 'Green' -Object '[Required] Enter the full publisher name. For example: Microsoft Corporation'
        } else {
            Write-Host -ForegroundColor 'Yellow' -Object '[Optional] Enter the full publisher name. For example: Microsoft Corporation'
            Write-Host -ForegroundColor 'DarkGray' "Old Variable: $script:Publisher"
        }
        $NewPublisher = Read-Host -Prompt 'Publisher' | TrimString
        if (Test-String $NewPublisher -NotNull) {
            $script:Publisher = $NewPublisher
        }
        if (Test-String $script:Publisher -MaxLength $Patterns.PublisherMaxLength -NotNull) {
            $script:_returnValue = [ReturnValue]::Success()
        } else {
            $script:_returnValue = [ReturnValue]::LengthError(1, $Patterns.PublisherMaxLength)
        }
    } until ($script:_returnValue.StatusCode -eq [ReturnValue]::Success().StatusCode)

    # Request Application Name and Validate
    do {
        Write-Host -ForegroundColor 'Red' $script:_returnValue.ErrorString()
        if (Test-String $script:PackageName -IsNull) {
            Write-Host -ForegroundColor 'Green' -Object '[Required] Enter the full application name. For example: Microsoft Teams'
        } else {
            Write-Host -ForegroundColor 'Yellow' -Object '[Optional] Enter the full application name. For example: Microsoft Teams'
            Write-Host -ForegroundColor 'DarkGray' "Old Variable: $script:PackageName"
        }
        $NewPackageName = Read-Host -Prompt 'PackageName' | TrimString
        if (Test-String -not $NewPackageName -IsNull) { $script:PackageName = $NewPackageName }

        if (Test-String $script:PackageName -MaxLength $Patterns.PackageNameMaxLength -NotNull) {
            $script:_returnValue = [ReturnValue]::Success()
        } else {
            $script:_returnValue = [ReturnValue]::LengthError(1, $Patterns.PackageNameMaxLength)
        }
    } until ($script:_returnValue.StatusCode -eq [ReturnValue]::Success().StatusCode)

    # If the option is `NewLocale` then these moniker should already exist
    # If the option is not `NewLocale`, Request Moniker and Validate
    if ($Option -ne 'NewLocale') {
        do {
            Write-Host -ForegroundColor 'Red' $script:_returnValue.ErrorString()
            Write-Host -ForegroundColor 'Yellow' -Object '[Optional] Enter the Moniker (friendly name/alias). For example: vscode'
            if (Test-String -not $script:Moniker -IsNull) { Write-Host -ForegroundColor 'DarkGray' "Old Variable: $script:Moniker" }
            $NewMoniker = Read-Host -Prompt 'Moniker' | TrimString
            if (Test-String -not $NewMoniker -IsNull) { $script:Moniker = $NewMoniker }

            if (Test-String $script:Moniker -MaxLength $Patterns.MonikerMaxLength -AllowNull) {
                $script:_returnValue = [ReturnValue]::Success()
            } else {
                $script:_returnValue = [ReturnValue]::LengthError(1, $Patterns.MonikerMaxLength)
            }
        } until ($script:_returnValue.StatusCode -eq [ReturnValue]::Success().StatusCode)
    }

    #Request Publisher URL and Validate
    do {
        Write-Host -ForegroundColor 'Red' $script:_returnValue.ErrorString()
        Write-Host -ForegroundColor 'Yellow' -Object '[Optional] Enter the Publisher Url.'
        if (Test-String -not $script:PublisherUrl -IsNull) { Write-Host -ForegroundColor 'DarkGray' "Old Variable: $script:PublisherUrl" }
        $NewPublisherUrl = Read-Host -Prompt 'Publisher Url' | TrimString
        if (Test-String -not $NewPublisherUrl -IsNull) { $script:PublisherUrl = $NewPublisherUrl }
        if (Test-String $script:PublisherUrl -MaxLength $Patterns.GenericUrlMaxLength -MatchPattern $Patterns.GenericUrl -AllowNull) {
            $script:_returnValue = [ReturnValue]::Success()
        } else {
            if (Test-String -not $script:PublisherUrl -MaxLength $Patterns.GenericUrlMaxLength -AllowNull) {
                $script:_returnValue = [ReturnValue]::LengthError(1, $Patterns.GenericUrlMaxLength)
            } elseif (Test-String -not $script:PublisherUrl -MatchPattern $Patterns.GenericUrl) {
                $script:_returnValue = [ReturnValue]::PatternError()
            } else {
                $script:_returnValue = [ReturnValue]::GenericError()
            }
        }
    } until ($script:_returnValue.StatusCode -eq [ReturnValue]::Success().StatusCode)

    # Request Publisher Support URL and Validate
    do {
        Write-Host -ForegroundColor 'Red' $script:_returnValue.ErrorString()
        Write-Host -ForegroundColor 'Yellow' -Object '[Optional] Enter the Publisher Support Url.'
        if (Test-String -not $script:PublisherSupportUrl -IsNull) { Write-Host -ForegroundColor 'DarkGray' "Old Variable: $script:PublisherSupportUrl" }
        $NewPublisherSupportUrl = Read-Host -Prompt 'Publisher Support Url' | TrimString
        if (Test-String -not $NewPublisherSupportUrl -IsNull) { $script:PublisherSupportUrl = $NewPublisherSupportUrl }
        if (Test-String $script:PublisherSupportUrl -MaxLength $Patterns.GenericUrlMaxLength -MatchPattern $Patterns.GenericUrl -AllowNull) {
            $script:_returnValue = [ReturnValue]::Success()
        } else {
            if (Test-String -not $script:PublisherSupportUrl -MaxLength $Patterns.GenericUrlMaxLength -AllowNull) {
                $script:_returnValue = [ReturnValue]::LengthError(1, $Patterns.GenericUrlMaxLength)
            } elseif (Test-String -not $script:PublisherSupportUrl -MatchPattern $Patterns.GenericUrl) {
                $script:_returnValue = [ReturnValue]::PatternError()
            } else {
                $script:_returnValue = [ReturnValue]::GenericError()
            }
        }
    } until ($script:_returnValue.StatusCode -eq [ReturnValue]::Success().StatusCode)

    # Request Publisher Privacy URL and Validate
    do {
        Write-Host -ForegroundColor 'Red' $script:_returnValue.ErrorString()
        Write-Host -ForegroundColor 'Yellow' -Object '[Optional] Enter the Publisher Privacy Url.'
        if (Test-String -not $script:PrivacyUrl -IsNull) { Write-Host -ForegroundColor 'DarkGray' "Old Variable: $script:PrivacyUrl" }
        $NewPrivacyUrl = Read-Host -Prompt 'Publisher Privacy Url' | TrimString
        if (Test-String -not $NewPrivacyUrl -IsNull) { $script:PrivacyUrl = $NewPrivacyUrl }

        if (Test-String $script:PrivacyUrl -MaxLength $Patterns.GenericUrlMaxLength -MatchPattern $Patterns.GenericUrl -AllowNull) {
            $script:_returnValue = [ReturnValue]::Success()
        } else {
            if (Test-String -not $script:PrivacyUrl -MaxLength $Patterns.GenericUrlMaxLength -AllowNull) {
                $script:_returnValue = [ReturnValue]::LengthError(1, $Patterns.GenericUrlMaxLength)
            } elseif (Test-String -not $script:PrivacyUrl -MatchPattern $Patterns.GenericUrl) {
                $script:_returnValue = [ReturnValue]::PatternError()
            } else {
                $script:_returnValue = [ReturnValue]::GenericError()
            }
        }
    } until ($script:_returnValue.StatusCode -eq [ReturnValue]::Success().StatusCode)

    # Request Author and Validate
    do {
        Write-Host -ForegroundColor 'Red' $script:_returnValue.ErrorString()
        Write-Host -ForegroundColor 'Yellow' -Object '[Optional] Enter the application Author.'
        if (Test-String -not $script:Author -IsNull) { Write-Host -ForegroundColor 'DarkGray' "Old Variable: $script:Author" }
        $NewAuthor = Read-Host -Prompt 'Author' | TrimString
        if (Test-String -not $NewAuthor -IsNull) { $script:Author = $NewAuthor }

        if (Test-String $script:Author -MinLength $Patterns.AuthorMinLength -MaxLength $Patterns.AuthorMaxLength -AllowNull) {
            $script:_returnValue = [ReturnValue]::Success()
        } else {
            $script:_returnValue = [ReturnValue]::LengthError($Patterns.AuthorMinLength, $Patterns.AuthorMaxLength)
        }
    } until ($script:_returnValue.StatusCode -eq [ReturnValue]::Success().StatusCode)

    # Request Package URL and Validate
    do {
        Write-Host -ForegroundColor 'Red' $script:_returnValue.ErrorString()
        Write-Host -ForegroundColor 'Yellow' -Object '[Optional] Enter the Url to the homepage of the application.'
        if (Test-String -not $script:PackageUrl -IsNull) { Write-Host -ForegroundColor 'DarkGray' "Old Variable: $script:PackageUrl" }
        $NewPackageUrl = Read-Host -Prompt 'Homepage' | TrimString
        if (Test-String -not $NewPackageUrl -IsNull) { $script:PackageUrl = $NewPackageUrl }
        if (Test-String $script:PackageUrl -MaxLength $Patterns.GenericUrlMaxLength -MatchPattern $Patterns.GenericUrl -AllowNull) {
            $script:_returnValue = [ReturnValue]::Success()
        } else {
            if (Test-String -not $script:PackageUrl -MaxLength $Patterns.GenericUrlMaxLength -AllowNull) {
                $script:_returnValue = [ReturnValue]::LengthError(1, $Patterns.GenericUrlMaxLength)
            } elseif (Test-String -not $script:PackageUrl -MatchPattern $Patterns.GenericUrl) {
                $script:_returnValue = [ReturnValue]::PatternError()
            } else {
                $script:_returnValue = [ReturnValue]::GenericError()
            }
        }
    } until ($script:_returnValue.StatusCode -eq [ReturnValue]::Success().StatusCode)

    # Request License and Validate
    do {
        Write-Host -ForegroundColor 'Red' $script:_returnValue.ErrorString()
        if (Test-String $script:License -IsNull) {
            Write-Host -ForegroundColor 'Green' -Object '[Required] Enter the application License. For example: MIT, GPL, Freeware, Proprietary'
        } else {
            Write-Host -ForegroundColor 'Yellow' -Object '[Optional] Enter the application License. For example: MIT, GPL, Freeware, Proprietary'
            Write-Host -ForegroundColor 'DarkGray' "Old Variable: $script:License"
        }
        $NewLicense = Read-Host -Prompt 'License' | TrimString
        if (Test-String -not $NewLicense -IsNull) { $script:License = $NewLicense }
        if (Test-String $script:License -MinLength $Patterns.LicenseMinLength -MaxLength $Patterns.LicenseMaxLength -NotNull) {
            $script:_returnValue = [ReturnValue]::Success()
        } elseif (Test-String $script:License -IsNull) {
            $script:_returnValue = [ReturnValue]::new(400, 'Required Field', 'The value entered cannot be null or empty', 2)
        } else {
            $script:_returnValue = [ReturnValue]::LengthError($Patterns.LicenseMinLength, $Patterns.LicenseMaxLength)
        }
    } until ($script:_returnValue.StatusCode -eq [ReturnValue]::Success().StatusCode)

    # Request License URL and Validate
    do {
        Write-Host -ForegroundColor 'Red' $script:_returnValue.ErrorString()
        Write-Host -ForegroundColor 'Yellow' -Object '[Optional] Enter the application License URL.'
        if (Test-String -not $script:LicenseUrl -IsNull) { Write-Host -ForegroundColor 'DarkGray' "Old Variable: $script:LicenseUrl" }
        $NewLicenseUrl = Read-Host -Prompt 'License URL' | TrimString
        if (Test-String -not $NewLicenseUrl -IsNull) { $script:LicenseUrl = $NewLicenseUrl }

        if (Test-String $script:LicenseUrl -MaxLength $Patterns.GenericUrlMaxLength -MatchPattern $Patterns.GenericUrl -AllowNull) {
            $script:_returnValue = [ReturnValue]::Success()
        } else {
            if (Test-String -not $script:LicenseUrl -MaxLength $Patterns.GenericUrlMaxLength -AllowNull) {
                $script:_returnValue = [ReturnValue]::LengthError(1, $Patterns.GenericUrlMaxLength)
            } elseif (Test-String -not $script:LicenseUrl -MatchPattern $Patterns.GenericUrl) {
                $script:_returnValue = [ReturnValue]::PatternError()
            } else {
                $script:_returnValue = [ReturnValue]::GenericError()
            }
        }
    } until ($script:_returnValue.StatusCode -eq [ReturnValue]::Success().StatusCode)

    # Request Copyright and Validate
    do {
        Write-Host -ForegroundColor 'Red' $script:_returnValue.ErrorString()
        Write-Host -ForegroundColor 'Yellow' -Object '[Optional] Enter the application Copyright.'
        Write-Host -ForegroundColor 'Blue' 'Example: Copyright (c) Microsoft Corporation'
        if (Test-String -not $script:Copyright -IsNull) { Write-Host -ForegroundColor 'DarkGray' "Old Variable: $script:Copyright" }
        $NewCopyright = Read-Host -Prompt 'Copyright' | TrimString
        if (Test-String -not $NewCopyright -IsNull) { $script:Copyright = $NewCopyright }
        if (Test-String $script:Copyright -MinLength $Patterns.CopyrightMinLength -MaxLength $Patterns.CopyrightMaxLength -AllowNull) {
            $script:_returnValue = [ReturnValue]::Success()
        } else {
            $script:_returnValue = [ReturnValue]::LengthError($Patterns.CopyrightMinLength, $Patterns.CopyrightMaxLength)
        }
    } until ($script:_returnValue.StatusCode -eq [ReturnValue]::Success().StatusCode)

    # Request Copyright URL and Validate
    do {
        Write-Host -ForegroundColor 'Red' $script:_returnValue.ErrorString()
        Write-Host -ForegroundColor 'Yellow' -Object '[Optional] Enter the application Copyright Url.'
        if (Test-String -not $script:CopyrightUrl -IsNull) { Write-Host -ForegroundColor 'DarkGray' "Old Variable: $script:CopyrightUrl" }
        $NewCopyrightUrl = Read-Host -Prompt 'CopyrightUrl' | TrimString
        if (Test-String -not $NewCopyrightUrl -IsNull) { $script:CopyrightUrl = $NewCopyrightUrl }
        if (Test-String $script:CopyrightUrl -MaxLength $Patterns.GenericUrlMaxLength -MatchPattern $Patterns.GenericUrl -AllowNull) {
            $script:_returnValue = [ReturnValue]::Success()
        } else {
            if (Test-String -not $script:CopyrightUrl -MaxLength $Patterns.GenericUrlMaxLength -AllowNull) {
                $script:_returnValue = [ReturnValue]::LengthError(1, $Patterns.GenericUrlMaxLength)
            } elseif (Test-String -not $script:CopyrightUrl -MatchPattern $Patterns.GenericUrl) {
                $script:_returnValue = [ReturnValue]::PatternError()
            } else {
                $script:_returnValue = [ReturnValue]::GenericError()
            }
        }
    } until ($script:_returnValue.StatusCode -eq [ReturnValue]::Success().StatusCode)

    # Request Tags and Validate
    do {
        $script:Tags = [string]$script:Tags
        Write-Host -ForegroundColor 'Red' $script:_returnValue.ErrorString()
        Write-Host -ForegroundColor 'Yellow' -Object '[Optional] Enter any tags that would be useful to discover this tool.'
        Write-Host -ForegroundColor 'Blue' -Object 'Example: zip, c++, photos, OBS (Max', ($Patterns.TagsMaxItems), 'items)'
        if (Test-String -not $script:Tags -IsNull) {
            $script:Tags = $script:Tags | UniqueItems
            Write-Host -ForegroundColor 'DarkGray' "Old Variable: $script:Tags"
        }
        $NewTags = Read-Host -Prompt 'Tags' | TrimString | UniqueItems
        if (Test-String -not $NewTags -IsNull) { $script:Tags = $NewTags }
        if (($script:Tags -split ',').Count -le $Patterns.TagsMaxItems) {
            $script:_returnValue = [ReturnValue]::Success()
        } else {
            $script:_returnValue = [ReturnValue]::MaxItemsError($Patterns.TagsMaxItems)
        }
    } until ($script:_returnValue.StatusCode -eq [ReturnValue]::Success().StatusCode)

    # Request Short Description and Validate
    do {
        Write-Host -ForegroundColor 'Red' $script:_returnValue.ErrorString()
        if (Test-String $script:ShortDescription -IsNull) {
            Write-Host -ForegroundColor 'Green' -Object '[Required] Enter a short description of the application.'
        } else {
            Write-Host -ForegroundColor 'Yellow' -Object '[Optional] Enter a short description of the application.'
            Write-Host -ForegroundColor 'DarkGray' "Old Variable: $script:ShortDescription"
        }
        $NewShortDescription = Read-Host -Prompt 'Short Description' | TrimString
        if (Test-String -not $NewShortDescription -IsNull) { $script:ShortDescription = $NewShortDescription }
        if (Test-String $script:ShortDescription -MaxLength $Patterns.ShortDescriptionMaxLength -NotNull) {
            $script:_returnValue = [ReturnValue]::Success()
        } else {
            $script:_returnValue = [ReturnValue]::LengthError(1, $Patterns.ShortDescriptionMaxLength)
        }
    } until ($script:_returnValue.StatusCode -eq [ReturnValue]::Success().StatusCode)

    # Request Long Description and Validate
    do {
        Write-Host -ForegroundColor 'Red' $script:_returnValue.ErrorString()
        Write-Host -ForegroundColor 'Yellow' -Object '[Optional] Enter a long description of the application.'
        if (Test-String -not $script:Description -IsNull) { Write-Host -ForegroundColor 'DarkGray' "Old Variable: $script:Description" }
        $NewDescription = Read-Host -Prompt 'Description' | TrimString
        if (Test-String -not $NewDescription -IsNull) { $script:Description = $NewDescription }
        if (Test-String $script:Description -MinLength $Patterns.DescriptionMinLength -MaxLength $Patterns.DescriptionMaxLength -AllowNull) {
            $script:_returnValue = [ReturnValue]::Success()
        } else {
            $script:_returnValue = [ReturnValue]::LengthError($Patterns.DescriptionMinLength, $Patterns.DescriptionMaxLength)
        }
    } until ($script:_returnValue.StatusCode -eq [ReturnValue]::Success().StatusCode)
}

# Requests the user to answer the prompts found in the winget-pkgs pull request template
# Uses this template and responses to create a PR
Function Get-PRBody {
    $PrBodyContent = Get-Content $args[0]
    ForEach ($_line in ($PrBodyContent | Where-Object { $_ -like '-*[ ]*' })) {
        $_showMenu = $true
        switch -Wildcard ( $_line ) {
            '*CLA*' {
                if ($ScriptSettings.SignedCLA -eq 'true') {
                    $PrBodyContentReply += @($_line.Replace('[ ]', '[X]'))
                    $_showMenu = $false
                } else {
                    $_menu = @{
                        Prompt        = 'Have you signed the Contributor License Agreement (CLA)?'
                        Entries       = @('[Y] Yes'; '*[N] No')
                        HelpText      = 'Reference Link: https://cla.opensource.microsoft.com/microsoft/winget-pkgs'
                        HelpTextColor = ''
                        DefaultString = 'N'
                    }
                }
            }

            '*open `[pull requests`]*' {
                $_menu = @{
                    Prompt        = "Have you checked that there aren't other open pull requests for the same manifest update/change?"
                    Entries       = @('[Y] Yes'; '*[N] No')
                    HelpText      = 'Reference Link: https://github.com/microsoft/winget-pkgs/pulls'
                    HelpTextColor = ''
                    DefaultString = 'N'
                }
            }

            '*winget validate*' {
                if ($?) {
                    $PrBodyContentReply += @($_line.Replace('[ ]', '[X]'))
                    $_showMenu = $false
                } else {
                    $_menu = @{
                        Prompt        = "Have you validated your manifest locally with 'winget validate --manifest <path>'?"
                        Entries       = @('[Y] Yes'; '*[N] No')
                        HelpText      = 'Automatic manifest validation failed. Check your manifest and try again'
                        HelpTextColor = 'Red'
                        DefaultString = 'N'
                    }
                }
            }

            '*tested your manifest*' {
                if ($script:SandboxTest -eq '0') {
                    $PrBodyContentReply += @($_line.Replace('[ ]', '[X]'))
                    $_showMenu = $false
                } else {
                    $_menu = @{
                        Prompt        = "Have you tested your manifest locally with 'winget install --manifest <path>'?"
                        Entries       = @('[Y] Yes'; '*[N] No')
                        HelpText      = 'You did not test your Manifest in Windows Sandbox previously.'
                        HelpTextColor = 'Red'
                        DefaultString = 'N'
                    }
                }
            }

            '*schema*' {
                $_menu = @{
                    Prompt        = 'Does your manifest conform to the 1.0 schema?'
                    Entries       = @('[Y] Yes'; '*[N] No')
                    HelpText      = 'Reference Link: https://github.com/microsoft/winget-cli/blob/master/doc/ManifestSpecv1.0.md'
                    HelpTextColor = ''
                    DefaultString = 'N'
                }
            }

            Default {
                $_menu = @{
                    Prompt        = $_line.TrimStart('- [ ]')
                    Entries       = @('[Y] Yes'; '*[N] No')
                    HelpText      = ''
                    HelpTextColor = ''
                    DefaultString = 'N'
                }
            }
        }

        if ($_showMenu) {
            switch ( KeypressMenu -Prompt $_menu['Prompt'] -Entries $_menu['Entries'] -DefaultString $_menu['DefaultString'] -HelpText $_menu['HelpText'] -HelpTextColor $_menu['HelpTextColor']) {
                'Y' { $PrBodyContentReply += @($_line.Replace('[ ]', '[X]')) }
                default { $PrBodyContentReply += @($_line) }
            }
        }
    }

    # Request user to enter if there were any issues resolved by the PR
    $_menu = @{
        entries       = @('[Y] Yes'; '*[N] No')
        Prompt        = 'Does this pull request resolve any issues?'
        DefaultString = 'N'
    }
    switch ( KeypressMenu -Prompt $_menu['Prompt'] -Entries $_menu['Entries'] -DefaultString $_menu['DefaultString']) {
        'Y' {
            # If there were issues resolved by the PR, request user to enter them
            Write-Host
            Write-Host "Enter issue number. For example`: 21983, 43509"
            $ResolvedIssues = Read-Host -Prompt 'Resolved Issues' | UniqueItems
            $PrBodyContentReply += @('')

            # Validate each of the issues entered by checking the URL to ensure it returns a 200 status code
            Foreach ($i in ($ResolvedIssues.Split(',').Trim())) {
                if ($i.Contains('#')) {
                    $_UrlParameters = $i.Split('#')
                    switch ($_UrlParameters.Count) {
                        2 {
                            if ([string]::IsNullOrWhiteSpace($_urlParameters[0])) {
                                $_checkedURL = "https://github.com/microsoft/winget-pkgs/issues/$($_urlParameters[1])"
                            } else {
                                $_checkedURL = "https://github.com/$($_urlParameters[0])/issues/$($_urlParameters[1])"
                            }
                        }
                        default {
                            Write-Host -ForegroundColor 'Red' "Invalid Issue: $i"
                            continue
                        }
                    }
                    $_responseCode = TestUrlValidity $_checkedURL
                    if ($_responseCode -ne 200) {
                        Write-Host -ForegroundColor 'Red' "Invalid Issue: $i"
                        continue
                    }
                    $PrBodyContentReply += @("Resolves $i")
                } else {
                    $_checkedURL = "https://github.com/microsoft/winget-pkgs/issues/$i"
                    $_responseCode = TestUrlValidity $_checkedURL
                    if ($_responseCode -ne 200) {
                        Write-Host -ForegroundColor 'Red' "Invalid Issue: $i"
                        continue
                    }
                    $PrBodyContentReply += @("* Resolves #$i")
                }
            }
        }
        default { Write-Host }
    }

    # If we are removing a manifest, we need to include the reason
    if ($CommitType -eq 'Remove') {
        $PrBodyContentReply = @("## $($script:RemovalReason)"; '') + $PrBodyContentReply
    }

    # Write the PR using a temporary file
    Set-Content -Path PrBodyFile -Value $PrBodyContentReply | Out-Null
    gh pr create --body-file PrBodyFile -f
    Remove-Item PrBodyFile
}

# Takes a comma separated list of values, converts it to an array object, and adds the result to a specified object-key
Function AddYamlListParameter {
    Param
    (
        [Parameter(Mandatory = $true, Position = 0)]
        [PSCustomObject] $Object,
        [Parameter(Mandatory = $true, Position = 1)]
        [string] $Parameter,
        [Parameter(Mandatory = $true, Position = 2)]
        $Values
    )
    $_Values = @()
    Foreach ($Value in $Values.Split(',').Trim()) {
        $_Values += $Value
    }
    $Object[$Parameter] = $_Values
}

# Takes a single value and adds it to a specified object-key
Function AddYamlParameter {
    Param
    (
        [Parameter(Mandatory = $true, Position = 0)]
        [PSCustomObject] $Object,
        [Parameter(Mandatory = $true, Position = 1)]
        [string] $Parameter,
        [Parameter(Mandatory = $true, Position = 2)]
        [string] $Value
    )
    $Object[$Parameter] = $Value
}

# Fetch the value of a manifest value regardless of which manifest file it exists in
Function GetMultiManifestParameter {
    Param(
        [Parameter(Mandatory = $true, Position = 1)]
        [string] $Parameter
    )
    $_vals = $($script:OldInstallerManifest[$Parameter] + $script:OldLocaleManifest[$Parameter] + $script:OldVersionManifest[$Parameter] | Where-Object { $_ })
    return ($_vals -join ', ')
}

Function GetDebugString {
    $debug = ' $debug='
    $debug += $(switch ($script:Option) {
            'New' { 'NV' }
            'QuickUpdateVersion' { 'QU' }
            'EditMetadata' { 'MD' }
            'NewLocale' { 'NL' }
            'Auto' { 'AU' }
            Default { 'XX' }
        })
    $debug += $(
        switch ($script:SaveOption) {
            '0' { 'S0.' }
            '1' { 'S1.' }
            '2' { 'S2.' }
            Default { 'SU.' }
        }
    )
    $debug += $PSVersionTable.PSVersion -Replace '\.', '-'
    return $debug
}

# Take all the entered values and write the version manifest file
Function Write-Version-Manifest {
    # Create new empty manifest
    [PSCustomObject]$VersionManifest = [ordered]@{}

    # Write these values into the manifest
    $_Singletons = [ordered]@{
        'PackageIdentifier' = $PackageIdentifier
        'PackageVersion'    = $PackageVersion
        'DefaultLocale'     = if ($PackageLocale) { $PackageLocale } else { 'en-US' }
        'ManifestType'      = 'version'
        'ManifestVersion'   = $ManifestVersion
    }
    foreach ($_Item in $_Singletons.GetEnumerator()) {
        If ($_Item.Value) { AddYamlParameter $VersionManifest $_Item.Name $_Item.Value }
    }
    $VersionManifest = SortYamlKeys $VersionManifest $VersionProperties

    # Create the folder for the file if it doesn't exist
    New-Item -ItemType 'Directory' -Force -Path $AppFolder | Out-Null
    $VersionManifestPath = $AppFolder + "\$PackageIdentifier" + '.yaml'

    # Write the manifest to the file
    $ScriptHeader + "$(GetDebugString)`n# yaml-language-server: `$schema=https://aka.ms/winget-manifest.version.1.0.0.schema.json`n" > $VersionManifestPath
    ConvertTo-Yaml $VersionManifest >> $VersionManifestPath
    $(Get-Content $VersionManifestPath -Encoding UTF8) -replace "(.*)$([char]0x2370)", "# `$1" | Out-File -FilePath $VersionManifestPath -Force
    $MyRawString = Get-Content -Raw $VersionManifestPath | TrimString
    [System.IO.File]::WriteAllLines($VersionManifestPath, $MyRawString, $Utf8NoBomEncoding)

    # Tell user the file was created and the path to the file
    Write-Host
    Write-Host "Yaml file created: $VersionManifestPath"
}

# Take all the entered values and write the installer manifest file
Function Write-Installer-Manifest {
    # If the old manifests exist, copy it so it can be updated in place, otherwise, create a new empty manifest
    if ($script:OldManifestType -eq 'MultiManifest') {
        $InstallerManifest = $script:OldInstallerManifest
    }
    if (!$InstallerManifest) { [PSCustomObject]$InstallerManifest = [ordered]@{} }

    #Add the properties to the manifest
    AddYamlParameter $InstallerManifest 'PackageIdentifier' $PackageIdentifier
    AddYamlParameter $InstallerManifest 'PackageVersion' $PackageVersion
    $InstallerManifest['MinimumOSVersion'] = If ($MinimumOSVersion) { $MinimumOSVersion } Else { '10.0.0.0' }

    $_ListSections = [ordered]@{
        'FileExtensions'        = $FileExtensions
        'Protocols'             = $Protocols
        'Commands'              = $Commands
        'InstallerSuccessCodes' = $InstallerSuccessCodes
        'InstallModes'          = $InstallModes
    }
    foreach ($Section in $_ListSections.GetEnumerator()) {
        If ($Section.Value) { AddYamlListParameter $InstallerManifest $Section.Name $Section.Value }
    }

    if ($Option -ne 'EditMetadata') {
        $InstallerManifest['Installers'] = $script:Installers
    } elseif ($script:OldInstallerManifest) {
        $InstallerManifest['Installers'] = $script:OldInstallerManifest['Installers']
    } else {
        $InstallerManifest['Installers'] = $script:OldVersionManifest['Installers']
    }

    AddYamlParameter $InstallerManifest 'ManifestType' 'installer'
    AddYamlParameter $InstallerManifest 'ManifestVersion' $ManifestVersion
    If ($InstallerManifest['Dependencies']) {
        $InstallerManifest['Dependencies'] = SortYamlKeys $InstallerManifest['Dependencies'] $InstallerDependencyProperties -NoComments
    }
    # Move Installer Level Keys to Manifest Level
    $_KeysToMove = $InstallerEntryProperties | Where-Object { $_ -in $InstallerProperties }
    foreach ($_Key in $_KeysToMove) {
        if ($_Key -in $InstallerManifest.Installers[0].Keys) {
            # Handle the switches specially
            if ($_Key -eq 'InstallerSwitches') {
                # Go into each of the subkeys to see if they are the same
                foreach ($_InstallerSwitchKey in $InstallerManifest.Installers[0].$_Key.Keys) {
                    $_AllAreSame = $true
                    $_FirstInstallerSwitchKeyValue = ConvertTo-Json($InstallerManifest.Installers[0].$_Key.$_InstallerSwitchKey)
                    foreach ($_Installer in $InstallerManifest.Installers) {
                        $_CurrentInstallerSwitchKeyValue = ConvertTo-Json($_Installer.$_Key.$_InstallerSwitchKey)
                        if (Test-String $_CurrentInstallerSwitchKeyValue -IsNull) { $_AllAreSame = $false }
                        else { $_AllAreSame = $_AllAreSame -and (@(Compare-Object $_CurrentInstallerSwitchKeyValue $_FirstInstallerSwitchKeyValue).Length -eq 0) }
                    }
                    if ($_AllAreSame) {
                        if ($_Key -notin $InstallerManifest.Keys) { $InstallerManifest[$_Key] = @{} }
                        $InstallerManifest.$_Key[$_InstallerSwitchKey] = $InstallerManifest.Installers[0].$_Key.$_InstallerSwitchKey
                    }
                }
                # Remove them from the individual installer switches if we moved them to the manifest level
                if ($_Key -in $InstallerManifest.Keys) {
                    foreach ($_InstallerSwitchKey in $InstallerManifest.$_Key.Keys) {
                        foreach ($_Installer in $InstallerManifest.Installers) {
                            if ($_Installer.Keys -contains $_Key) {
                                if ($_Installer.$_Key.Keys -contains $_InstallerSwitchKey) { $_Installer.$_Key.Remove($_InstallerSwitchKey) }
                                if (@($_Installer.$_Key.Keys).Count -eq 0) { $_Installer.Remove($_Key) }
                            }
                        }
                    }
                }
            } else {
                # Check if all installers are the same
                $_AllAreSame = $true
                $_FirstInstallerKeyValue = ConvertTo-Json($InstallerManifest.Installers[0].$_Key)
                foreach ($_Installer in $InstallerManifest.Installers) {
                    $_CurrentInstallerKeyValue = ConvertTo-Json($_Installer.$_Key)
                    if (Test-String $_CurrentInstallerKeyValue -IsNull) { $_AllAreSame = $false }
                    else { $_AllAreSame = $_AllAreSame -and (@(Compare-Object $_CurrentInstallerKeyValue $_FirstInstallerKeyValue).Length -eq 0) }
                }
                # If all installers are the same move the key to the manifest level
                if ($_AllAreSame) {
                    $InstallerManifest[$_Key] = $InstallerManifest.Installers[0].$_Key
                    foreach ($_Installer in $InstallerManifest.Installers) {
                        $_Installer.Remove($_Key)
                    }
                }
            }
        }
    }
    if ($InstallerManifest.Keys -contains 'InstallerSwitches') { $InstallerManifest['InstallerSwitches'] = SortYamlKeys $InstallerManifest.InstallerSwitches $InstallerSwitchProperties -NoComments }
    foreach ($_Installer in $InstallerManifest.Installers) {
        if ($_Installer.Keys -contains 'InstallerSwitches') { $_Installer['InstallerSwitches'] = SortYamlKeys $_Installer.InstallerSwitches $InstallerSwitchProperties -NoComments }
    }
    $InstallerManifest = SortYamlKeys $InstallerManifest $InstallerProperties -NoComments

    # Create the folder for the file if it doesn't exist
    New-Item -ItemType 'Directory' -Force -Path $AppFolder | Out-Null
    $InstallerManifestPath = $AppFolder + "\$PackageIdentifier" + '.installer' + '.yaml'

    # Write the manifest to the file
    $ScriptHeader + "$(GetDebugString)`n# yaml-language-server: `$schema=https://aka.ms/winget-manifest.installer.1.0.0.schema.json`n" > $InstallerManifestPath
    ConvertTo-Yaml $InstallerManifest >> $InstallerManifestPath
    $(Get-Content $InstallerManifestPath -Encoding UTF8) -replace "(.*)$([char]0x2370)", "# `$1" | Out-File -FilePath $InstallerManifestPath -Force
    $MyRawString = Get-Content -Raw $InstallerManifestPath | TrimString
    [System.IO.File]::WriteAllLines($InstallerManifestPath, $MyRawString, $Utf8NoBomEncoding)

    # Tell user the file was created and the path to the file
    Write-Host
    Write-Host "Yaml file created: $InstallerManifestPath"
}

# Take all the entered values and write the locale manifest file
Function Write-LocaleManifest {
    # If the old manifests exist, copy it so it can be updated in place, otherwise, create a new empty manifest
    if ($script:OldManifestType -eq 'MultiManifest') {
        $LocaleManifest = $script:OldLocaleManifest
    }
    if (!$LocaleManifest) { [PSCustomObject]$LocaleManifest = [ordered]@{} }

    # Set the appropriate langage server depending on if it is a default locale file or generic locale file
    if ($LocaleManifest.ManifestType -eq 'defaultLocale') { $yamlServer = '# yaml-language-server: $schema=https://aka.ms/winget-manifest.defaultLocale.1.0.0.schema.json' } else { $yamlServer = '# yaml-language-server: $schema=https://aka.ms/winget-manifest.locale.1.0.0.schema.json' }

    # Add the properties to the manifest
    $_Singletons = [ordered]@{
        'PackageIdentifier'   = $PackageIdentifier
        'PackageVersion'      = $PackageVersion
        'PackageLocale'       = $PackageLocale
        'Publisher'           = $Publisher
        'PublisherUrl'        = $PublisherUrl
        'PublisherSupportUrl' = $PublisherSupportUrl
        'PrivacyUrl'          = $PrivacyUrl
        'Author'              = $Author
        'PackageName'         = $PackageName
        'PackageUrl'          = $PackageUrl
        'License'             = $License
        'LicenseUrl'          = $LicenseUrl
        'Copyright'           = $Copyright
        'CopyrightUrl'        = $CopyrightUrl
        'ShortDescription'    = $ShortDescription
        'Description'         = $Description
    }
    foreach ($_Item in $_Singletons.GetEnumerator()) {
        If ($_Item.Value) { AddYamlParameter $LocaleManifest $_Item.Name $_Item.Value }
    }

    If ($Tags) { AddYamlListParameter $LocaleManifest 'Tags' $Tags }
    If (!$LocaleManifest.ManifestType) { $LocaleManifest['ManifestType'] = 'defaultLocale' }
    If ($Moniker -and $($LocaleManifest.ManifestType -eq 'defaultLocale')) { AddYamlParameter $LocaleManifest 'Moniker' $Moniker }
    AddYamlParameter $LocaleManifest 'ManifestVersion' $ManifestVersion
    $LocaleManifest = SortYamlKeys $LocaleManifest $LocaleProperties

    # Create the folder for the file if it doesn't exist
    New-Item -ItemType 'Directory' -Force -Path $AppFolder | Out-Null
    $script:LocaleManifestPath = $AppFolder + "\$PackageIdentifier" + '.locale.' + "$PackageLocale" + '.yaml'

    # Write the manifest to the file
    $ScriptHeader + "$(GetDebugString)`n$yamlServer`n" > $LocaleManifestPath
    ConvertTo-Yaml $LocaleManifest >> $LocaleManifestPath
    $(Get-Content $LocaleManifestPath -Encoding UTF8) -replace "(.*)$([char]0x2370)", "# `$1" | Out-File -FilePath $LocaleManifestPath -Force
    $MyRawString = Get-Content -Raw $LocaleManifestPath | TrimString
    [System.IO.File]::WriteAllLines($LocaleManifestPath, $MyRawString, $Utf8NoBomEncoding)

    # Copy over all locale files from previous version that aren't the same
    if ($OldManifests) {
        ForEach ($DifLocale in $OldManifests) {
            if ($DifLocale.Name -notin @("$PackageIdentifier.yaml", "$PackageIdentifier.installer.yaml", "$PackageIdentifier.locale.$PackageLocale.yaml")) {
                if (!(Test-Path $AppFolder)) { New-Item -ItemType 'Directory' -Force -Path $AppFolder | Out-Null }
                $script:OldLocaleManifest = ConvertFrom-Yaml -Yaml ($(Get-Content -Path $DifLocale.FullName -Encoding UTF8) -join "`n") -Ordered
                $script:OldLocaleManifest['PackageVersion'] = $PackageVersion
                if ($script:OldLocaleManifest.Keys -contains 'Moniker') { $script:OldLocaleManifest.Remove('Moniker') }
                $script:OldLocaleManifest = SortYamlKeys $script:OldLocaleManifest $LocaleProperties

                $yamlServer = '# yaml-language-server: $schema=https://aka.ms/winget-manifest.locale.1.0.0.schema.json'

                $ScriptHeader + "$(GetDebugString)`n$yamlServer`n" > ($AppFolder + '\' + $DifLocale.Name)
                ConvertTo-Yaml $OldLocaleManifest >> ($AppFolder + '\' + $DifLocale.Name)
                $(Get-Content $($AppFolder + '\' + $DifLocale.Name) -Encoding UTF8) -replace "(.*)$([char]0x2370)", "# `$1" | Out-File -FilePath $($AppFolder + '\' + $DifLocale.Name) -Force
                $MyRawString = Get-Content -Raw $($AppFolder + '\' + $DifLocale.Name) | TrimString
                [System.IO.File]::WriteAllLines($($AppFolder + '\' + $DifLocale.Name), $MyRawString, $Utf8NoBomEncoding)
            }
        }
    }

    # Tell user the file was created and the path to the file
    Write-Host
    Write-Host "Yaml file created: $LocaleManifestPath"
}

function Remove-Manifest {
    Param(
        [Parameter(Mandatory = $true, Position = 1)]
        [string] $PathToVersion
    )

    # Remove the manifest, and then any parent folders so long as the parent folders are empty
    do {
        Remove-Item -Path $PathToVersion -Recurse -Force
        $PathToVersion = Split-Path $PathToVersion
    } while (@(Get-ChildItem $PathToVersion).Count -eq 0)
}

# Initialize the return value to be a success
$script:_returnValue = [ReturnValue]::new(200)

$script:UsingAdvancedOption = ($ScriptSettings.EnableDeveloperOptions -eq 'true') -and ($AutoUpgrade)

if (!$script:UsingAdvancedOption) {
    # Request the user to choose an operation mode
    Clear-Host
    if ($Mode -in 1..5) {
        $UserChoice = $Mode
    } else {
        Write-Host -ForegroundColor 'Yellow' "Select Mode:`n"
        Write-ColorizedLine '  [', '1', "] New Manifest or Package Version`n" 'DarkCyan', 'White', 'DarkCyan'
        Write-ColorizedLine '  [', '2', '] Quick Update Package Version ', "(Note: Must be used only when previous version`'s metadata is complete.)`n" 'DarkCyan', 'White', 'DarkCyan', 'Green'
        Write-ColorizedLine '  [', '3', "] Update Package Metadata`n" 'DarkCyan', 'White', 'DarkCyan'
        Write-ColorizedLine '  [', '4', "] New Locale`n" 'DarkCyan', 'White', 'DarkCyan'
        Write-ColorizedLine '  [', '5', "] Remove a manifest`n" 'DarkCyan', 'White', 'DarkCyan'
        Write-ColorizedLine '  [', 'Q', ']', " Any key to quit`n" 'DarkCyan', 'White', 'DarkCyan', 'Red'
        Write-ColorizedLine "`nSelection: " 'White'

        # Listen for keypress and set operation mode based on keypress
        $Keys = @{
            [ConsoleKey]::D1      = '1';
            [ConsoleKey]::D2      = '2';
            [ConsoleKey]::D3      = '3';
            [ConsoleKey]::D4      = '4';
            [ConsoleKey]::D5      = '5';
            [ConsoleKey]::NumPad1 = '1';
            [ConsoleKey]::NumPad2 = '2';
            [ConsoleKey]::NumPad3 = '3';
            [ConsoleKey]::NumPad4 = '4';
            [ConsoleKey]::NumPad5 = '5';
        }
        do {
            $keyInfo = [Console]::ReadKey($false)
        } until ($keyInfo.Key)

        $UserChoice = $Keys[$keyInfo.Key]
    }
    switch ($UserChoice) {
        '1' { $script:Option = 'New' }
        '2' { $script:Option = 'QuickUpdateVersion' }
        '3' { $script:Option = 'EditMetadata' }
        '4' { $script:Option = 'NewLocale' }
        '5' { $script:Option = 'RemoveManifest' }
        default { Write-Host; exit }
    }
} else {
    if ($AutoUpgrade) { $script:Option = 'Auto' }
}

# Confirm the user undertands the implications of using the quick update mode
if (($script:Option -eq 'QuickUpdateVersion') -and ($ScriptSettings.SuppressQuickUpdateWarning -ne 'true')) {
    $_menu = @{
        entries       = @('[Y] Continue with Quick Update'; '[N] Use Full Update Experience'; '*[Q] Exit Script')
        Prompt        = 'Quick Updates only allow for changes to the existing Installer URLs, Sha256 Values, and Product Codes. Are you sure you want to continue?'
        HelpText      = 'This mode should be used with caution. If you are not 100% certain this is correct, please use Option 1 to go through the full update experience'
        HelpTextColor = 'Red'
        DefaultString = 'Q'
    }
    switch ( KeypressMenu -Prompt $_menu['Prompt'] -Entries $_menu['Entries'] -DefaultString $_menu['DefaultString'] -HelpText $_menu['HelpText'] -HelpTextColor $_menu['HelpTextColor']) {
        'Y' { Write-Host -ForegroundColor DarkYellow -Object "`n`nContinuing with Quick Update" }
        'N' { $script:Option = 'New'; Write-Host -ForegroundColor DarkYellow -Object "`n`nSwitched to Full Update Experience" }
        default { Write-Host; exit }
    }
}
Write-Host

# Request Package Identifier and Validate
do {
    if ((Test-String $PackageIdentifier -IsNull) -or ($script:_returnValue.StatusCode -ne [ReturnValue]::Success().StatusCode)) {
        Write-Host -ForegroundColor 'Red' $script:_returnValue.ErrorString()
        Write-Host -ForegroundColor 'Green' -Object '[Required] Enter the Package Identifier, in the following format <Publisher shortname.Application shortname>. For example: Microsoft.Excel'
        $script:PackageIdentifier = Read-Host -Prompt 'PackageIdentifier' | TrimString
    }

    $PackageIdentifierFolder = $PackageIdentifier.Replace('.', '\')
    if (Test-String $PackageIdentifier -MinLength 4 -MaxLength $Patterns.IdentifierMaxLength -MatchPattern $Patterns.PackageIdentifier) {
        $script:_returnValue = [ReturnValue]::Success()
    } else {
        if (Test-String -not $PackageIdentifier -MinLength 4 -MaxLength $Patterns.IdentifierMaxLength) {
            $script:_returnValue = [ReturnValue]::LengthError(4, $Patterns.IdentifierMaxLength)
        } elseif (Test-String -not $PackageIdentifier -MatchPattern $Patterns.PackageIdentifier) {
            $script:_returnValue = [ReturnValue]::PatternError()
        } else {
            $script:_returnValue = [ReturnValue]::GenericError()
        }
    }
} until ($script:_returnValue.StatusCode -eq [ReturnValue]::Success().StatusCode)

# Request Package Version and Validate
do {
    if ((Test-String $PackageVersion -IsNull) -or ($script:_returnValue.StatusCode -ne [ReturnValue]::Success().StatusCode)) {
        Write-Host -ForegroundColor 'Red' $script:_returnValue.ErrorString()
        Write-Host -ForegroundColor 'Green' -Object '[Required] Enter the version. for example: 1.33.7'
        $script:PackageVersion = Read-Host -Prompt 'Version' | TrimString
    }
    if (Test-String $PackageVersion -MaxLength $Patterns.VersionMaxLength -MatchPattern $Patterns.PackageVersion -NotNull) {
        $script:_returnValue = [ReturnValue]::Success()
    } else {
        if (Test-String -not $PackageVersion -MaxLength $Patterns.VersionMaxLength -NotNull) {
            $script:_returnValue = [ReturnValue]::LengthError(1, $Patterns.VersionMaxLength)
        } elseif (Test-String -not $PackageVersion -MatchPattern $Patterns.PackageVersion) {
            $script:_returnValue = [ReturnValue]::PatternError()
        } else {
            $script:_returnValue = [ReturnValue]::GenericError()
        }
    }
} until ($script:_returnValue.StatusCode -eq [ReturnValue]::Success().StatusCode)

# Check the api for open PR's
# This is unauthenticated because the call-rate per minute is assumed to be low
if ($ScriptSettings.ContinueWithExistingPRs -ne 'always' -and $script:Option -ne 'RemoveManifest') {
    $PRApiResponse = @(Invoke-WebRequest "https://api.github.com/search/issues?q=repo%3Amicrosoft%2Fwinget-pkgs%20is%3Apr%20$($PackageIdentifier -replace '\.', '%2F'))%2F$PackageVersion%20in%3Apath&per_page=1" -UseBasicParsing -ErrorAction SilentlyContinue | ConvertFrom-Json)[0]
    # If there was a PR found, get the URL and title
    if ($PRApiResponse.total_count -gt 0) {
        $_PRUrl = $PRApiResponse.items.html_url
        $_PRTitle = $PRApiResponse.items.title
        if ($ScriptSettings.ContinueWithExistingPRs -eq 'never') { Write-Host -ForegroundColor Red "Existing PR Found - $_PRUrl"; exit }
        $_menu = @{
            entries       = @('[Y] Yes'; '*[N] No')
            Prompt        = 'There may already be a PR for this change. Would you like to continue anyways?'
            DefaultString = 'N'
            HelpText      = "$_PRTitle - $_PRUrl"
            HelpTextColor = 'Blue'
        }
        switch ( KeypressMenu -Prompt $_menu['Prompt'] -Entries $_menu['Entries'] -DefaultString $_menu['DefaultString'] -HelpText $_menu['HelpText'] -HelpTextColor $_menu['HelpTextColor'] ) {
            'Y' { Write-Host }
            default { Write-Host; exit }
        }
    }
}

# Set the root folder where new manifests should be created
if (Test-Path -Path "$PSScriptRoot\..\manifests") {
    $ManifestsFolder = (Resolve-Path "$PSScriptRoot\..\manifests").Path
} else {
    $ManifestsFolder = (Resolve-Path '.\').Path
}

# Set the folder for the specific package and version
$script:AppFolder = Join-Path $ManifestsFolder -ChildPath $PackageIdentifier.ToLower().Chars(0) | Join-Path -ChildPath $PackageIdentifierFolder | Join-Path -ChildPath $PackageVersion

# If the user selected `NewLocale` or `EditMetadata` the version *MUST* already exist in the folder structure
if ($script:Option -in @('NewLocale'; 'EditMetadata'; 'RemoveManifest')) {
    # Try getting the old manifests from the specified folder
    if (Test-Path -Path "$AppFolder\..\$PackageVersion") {
        $script:OldManifests = Get-ChildItem -Path "$AppFolder\..\$PackageVersion"
        $LastVersion = $PackageVersion
    }
    # If the old manifests could not be found, request a new version
    while (-not ($OldManifests.Name -like "$PackageIdentifier*.yaml")) {
        Write-Host
        Write-Host -ForegroundColor 'Red' -Object 'Could not find required manifests, input a version containing required manifests or "exit" to cancel'
        $PromptVersion = Read-Host -Prompt 'Version' | TrimString
        if ($PromptVersion -eq 'exit') { exit }
        if (Test-Path -Path "$AppFolder\..\$PromptVersion") {
            $script:OldManifests = Get-ChildItem -Path "$AppFolder\..\$PromptVersion"
        }
        # If a new version is entered, we need to be sure to update the folder for writing manifests
        $LastVersion = $PromptVersion
        $script:AppFolder = (Split-Path $AppFolder) + "\$LastVersion"
        $script:PackageVersion = $LastVersion
    }
}

# If the user selected `QuickUpdateVersion`, the old manifests must exist
# If the user selected `New`, the old manifest type is specified as none
if (-not (Test-Path -Path "$AppFolder\..")) {
    if ($script:Option -in @('QuickUpdateVersion', 'Auto')) { Write-Host -ForegroundColor Red 'This option requires manifest of previous version of the package. If you want to create a new package, please select Option 1.'; exit }
    $script:OldManifestType = 'None'
}

# Try getting the last version of the package and the old manifests to be updated
if (!$LastVersion) {
    try {
        $script:LastVersion = Split-Path (Split-Path (Get-ChildItem -Path "$AppFolder\..\" -Recurse -Depth 1 -File -Filter '*.yaml' -ErrorAction SilentlyContinue).FullName ) -Leaf | Sort-Object $ToNatural | Select-Object -Last 1
        $script:ExistingVersions = Split-Path (Split-Path (Get-ChildItem -Path "$AppFolder\..\" -Recurse -Depth 1 -File -Filter '*.yaml' -ErrorAction SilentlyContinue).FullName ) -Leaf | Sort-Object $ToNatural | Select-Object -Unique
        if ($script:Option -eq 'Auto' -and $PackageVersion -in $script:ExistingVersions) { $LastVersion = $PackageVersion }
        Write-Host -ForegroundColor 'DarkYellow' -Object "Found Existing Version: $LastVersion"
        $script:OldManifests = Get-ChildItem -Path "$AppFolder\..\$LastVersion"
    } catch {
        # Take no action here, we just want to catch the exceptions as a precaution
        Out-Null
    }
}

# If the old manifests exist, find the default locale
if ($OldManifests.Name -match "$([Regex]::Escape($PackageIdentifier))\.locale\..*\.yaml") {
    $_LocaleManifests = $OldManifests | Where-Object { $_.Name -match "$([Regex]::Escape($PackageIdentifier))\.locale\..*\.yaml" }
    foreach ($_Manifest in $_LocaleManifests) {
        $_ManifestContent = ConvertFrom-Yaml -Yaml ($(Get-Content -Path $($_Manifest.FullName) -Encoding UTF8) -join "`n") -Ordered
        if ($_ManifestContent.ManifestType -eq 'defaultLocale') { $PackageLocale = $_ManifestContent.PackageLocale }
    }
}

# If the old manifests exist, read their information into variables
# Also ensure additional requirements are met for creating or updating files
if ($OldManifests.Name -eq "$PackageIdentifier.installer.yaml" -and $OldManifests.Name -eq "$PackageIdentifier.locale.$PackageLocale.yaml" -and $OldManifests.Name -eq "$PackageIdentifier.yaml") {
    $script:OldManifestType = 'MultiManifest'
    $script:OldInstallerManifest = ConvertFrom-Yaml -Yaml ($(Get-Content -Path $(Resolve-Path "$AppFolder\..\$LastVersion\$PackageIdentifier.installer.yaml") -Encoding UTF8) -join "`n") -Ordered
    # Move Manifest Level Keys to installer Level
    $_KeysToMove = $InstallerEntryProperties | Where-Object { $_ -in $InstallerProperties }
    foreach ($_Key in $_KeysToMove) {
        if ($_Key -in $script:OldInstallerManifest.Keys) {
            # Handle Installer switches separately
            if ($_Key -eq 'InstallerSwitches') {
                $_SwitchKeysToMove = $script:OldInstallerManifest.$_Key.Keys
                foreach ($_SwitchKey in $_SwitchKeysToMove) {
                    # If the InstallerSwitches key doesn't exist, we need to create it, otherwise, preserve switches that were already there
                    foreach ($_Installer in $script:OldInstallerManifest['Installers']) {
                        if ('InstallerSwitches' -notin $_Installer.Keys) { $_Installer['InstallerSwitches'] = @{} }
                        $_Installer.InstallerSwitches["$_SwitchKey"] = $script:OldInstallerManifest.$_Key.$_SwitchKey
                    }
                }
                $script:OldInstallerManifest.Remove($_Key)
                continue
            } else {
                foreach ($_Installer in $script:OldInstallerManifest['Installers']) {
                    if ($_Key -eq 'InstallModes') { $script:InstallModes = [string]$script:OldInstallerManifest.$_Key }
                    $_Installer[$_Key] = $script:OldInstallerManifest.$_Key
                }
            }
            New-Variable -Name $_Key -Value $($script:OldInstallerManifest.$_Key -join ', ') -Scope Script -Force
            $script:OldInstallerManifest.Remove($_Key)
        }
    }
    $script:OldLocaleManifest = ConvertFrom-Yaml -Yaml ($(Get-Content -Path $(Resolve-Path "$AppFolder\..\$LastVersion\$PackageIdentifier.locale.$PackageLocale.yaml") -Encoding UTF8) -join "`n") -Ordered
    $script:OldVersionManifest = ConvertFrom-Yaml -Yaml ($(Get-Content -Path $(Resolve-Path "$AppFolder\..\$LastVersion\$PackageIdentifier.yaml") -Encoding UTF8) -join "`n") -Ordered
} elseif ($OldManifests.Name -eq "$PackageIdentifier.yaml") {
    if ($script:Option -eq 'NewLocale') { throw [ManifestException]::new('MultiManifest Required') }
    $script:OldManifestType = 'MultiManifest'
    $script:OldSingletonManifest = ConvertFrom-Yaml -Yaml ($(Get-Content -Path $(Resolve-Path "$AppFolder\..\$LastVersion\$PackageIdentifier.yaml") -Encoding UTF8) -join "`n") -Ordered
    $PackageLocale = $script:OldSingletonManifest.PackageLocale
    # Create new empty manifests
    $script:OldInstallerManifest = [ordered]@{}
    $script:OldLocaleManifest = [ordered]@{}
    $script:OldVersionManifest = [ordered]@{}
    # Parse version keys to version manifest
    foreach ($_Key in $($OldSingletonManifest.Keys | Where-Object { $_ -in $VersionProperties })) {
        $script:OldVersionManifest[$_Key] = $script:OldSingletonManifest.$_Key
    }
    $script:OldVersionManifest['ManifestType'] = 'version'
    #Parse locale keys to locale manifest
    foreach ($_Key in $($OldSingletonManifest.Keys | Where-Object { $_ -in $LocaleProperties })) {
        $script:OldLocaleManifest[$_Key] = $script:OldSingletonManifest.$_Key
    }
    $script:OldLocaleManifest['ManifestType'] = 'defaultLocale'
    #Parse installer keys to installer manifest
    foreach ($_Key in $($OldSingletonManifest.Keys | Where-Object { $_ -in $InstallerProperties })) {
        $script:OldInstallerManifest[$_Key] = $script:OldSingletonManifest.$_Key
    }
    $script:OldInstallerManifest['ManifestType'] = 'installer'
    # Move Manifest Level Keys to installer Level
    $_KeysToMove = $InstallerEntryProperties | Where-Object { $_ -in $InstallerProperties }
    foreach ($_Key in $_KeysToMove) {
        if ($_Key -in $script:OldInstallerManifest.Keys) {
            # Handle Installer switches separately
            if ($_Key -eq 'InstallerSwitches') {
                $_SwitchKeysToMove = $script:OldInstallerManifest.$_Key.Keys
                foreach ($_SwitchKey in $_SwitchKeysToMove) {
                    # If the InstallerSwitches key doesn't exist, we need to create it, otherwise, preserve switches that were already there
                    foreach ($_Installer in $script:OldInstallerManifest['Installers']) {
                        if ('InstallerSwitches' -notin $_Installer.Keys) { $_Installer['InstallerSwitches'] = @{} }
                        $_Installer.InstallerSwitches["$_SwitchKey"] = $script:OldInstallerManifest.$_Key.$_SwitchKey
                    }
                }
                $script:OldInstallerManifest.Remove($_Key)
                continue
            } else {
                foreach ($_Installer in $script:OldInstallerManifest['Installers']) {
                    if ($_Key -eq 'InstallModes') { $script:InstallModes = [string]$script:OldInstallerManifest.$_Key }
                    $_Installer[$_Key] = $script:OldInstallerManifest.$_Key
                }
            }
            New-Variable -Name $_Key -Value $($script:OldInstallerManifest.$_Key -join ', ') -Scope Script -Force
            $script:OldInstallerManifest.Remove($_Key)
        }
    }
} else {
    if ($script:Option -ne 'New') { throw [ManifestException]::new("Version $LastVersion does not contain the required manifests") }
    $script:OldManifestType = 'None'
}

# If the old manifests exist, read the manifest keys into their specific variables
if ($OldManifests -and $Option -ne 'NewLocale') {
    $_Parameters = @(
        'Publisher'; 'PublisherUrl'; 'PublisherSupportUrl'; 'PrivacyUrl'
        'Author';
        'PackageName'; 'PackageUrl'; 'Moniker'
        'License'; 'LicenseUrl'
        'Copyright'; 'CopyrightUrl'
        'ShortDescription'; 'Description'
        'Channel'
        'Platform'; 'MinimumOSVersion'
        'InstallerType'
        'Scope'
        'UpgradeBehavior'
        'PackageFamilyName'; 'ProductCode'
        'Tags'; 'FileExtensions'
        'Protocols'; 'Commands'
        'InstallerSuccessCodes'
        'Capabilities'; 'RestrictedCapabilities'
    )
    Foreach ($param in $_Parameters) {
        $_ReadValue = $(if ($script:OldManifestType -eq 'MultiManifest') { (GetMultiManifestParameter $param) } else { $script:OldVersionManifest[$param] })
        if (Test-String -Not $_ReadValue -IsNull) { New-Variable -Name $param -Value $_ReadValue -Scope Script -Force }
    }
}

# Run the data entry and creation of manifests appropriate to the option the user selected
Switch ($script:Option) {
    'QuickUpdateVersion' {
        Read-MinimalInstallerEntry
        Write-LocaleManifest
        Write-Installer-Manifest
        Write-Version-Manifest
    }

    'New' {
        Read-InstallerEntry
        Read-WinGet-InstallerManifest
        Read-WinGet-LocaleManifest
        Write-Installer-Manifest
        Write-Version-Manifest
        Write-LocaleManifest
    }

    'EditMetadata' {
        Read-WinGet-InstallerManifest
        Read-WinGet-LocaleManifest
        Write-Installer-Manifest
        Write-Version-Manifest
        Write-LocaleManifest
    }

    'NewLocale' {
        $PackageLocale = $null
        $script:OldLocaleManifest = [ordered]@{}
        $script:OldLocaleManifest['ManifestType'] = 'locale'
        Read-WinGet-LocaleManifest
        Write-LocaleManifest
    }

    'RemoveManifest' {
        # Confirm the user is sure they know what they are doing
        $_menu = @{
            entries       = @("[Y] Remove $PackageIdentifier version $PackageVersion"; '*[N] Cancel')
            Prompt        = 'Are you sure you want to continue?'
            HelpText      = "Manifest Versions should only be removed when necessary`n"
            HelpTextColor = 'Red'
            DefaultString = 'N'
        }
        switch ( KeypressMenu -Prompt $_menu['Prompt'] -Entries $_menu['Entries'] -DefaultString $_menu['DefaultString'] -HelpText $_menu['HelpText'] -HelpTextColor $_menu['HelpTextColor']) {
            'Y' { Write-Host; continue }
            default { Write-Host; exit 1 }
        }

        # Require that a reason for the deletion is provided
        do {
            Write-Host -ForegroundColor 'Red' $script:_returnValue.ErrorString()
            Write-Host -ForegroundColor 'Green' -Object '[Required] Enter the reason for removing this manifest'
            $script:RemovalReason = Read-Host -Prompt 'Reason' | TrimString
            # Check the reason for validity. The length requirements are arbitrary, but they have been set to encourage concise yet meaningful reasons
            if (Test-String $script:RemovalReason -MinLength 8 -MaxLength 128 -NotNull) {
                $script:_returnValue = [ReturnValue]::Success()
            } else {
                $script:_returnValue = [ReturnValue]::LengthError(8, 128)
            }
        } until ($script:_returnValue.StatusCode -eq [ReturnValue]::Success().StatusCode)

        Remove-Manifest $AppFolder
    }

    'Auto' {
        # Set new package version
        $script:OldInstallerManifest['PackageVersion'] = $PackageVersion
        $script:OldLocaleManifest['PackageVersion'] = $PackageVersion
        $script:OldVersionManifest['PackageVersion'] = $PackageVersion

        # Update the manifest with URLs that are already there
        Write-Host $NewLine
        Write-Host 'Updating Manifest Information. This may take a while...' -ForegroundColor Blue
        foreach ($_Installer in $script:OldInstallerManifest.Installers) {
            try {
                # Download and store the binary, but do not write to a file yet
                $download = Invoke-WebRequest -Uri $_Installer.InstallerUrl -UserAgent 'winget/1.0' -DisableKeepAlive -TimeoutSec 30 -UseBasicParsing
                # Attempt to get the file from the headers
                try {
                    $contentDisposition = [System.Net.Mime.ContentDisposition]::new($download.Headers['Content-Disposition'])
                    $_Filename = $contentDisposition.FileName
                } catch {}
                # Validate the headers reurned a valid file name
                if (![string]::IsNullOrWhiteSpace($_Filename) -and $(Test-ValidFileName $_Filename)) {
                    $Filename = $_Filename
                }
                # If the headers did not return a valid file name, build our own file name
                # Attempt to preserve the extension if it exists, otherwise, create our own
                else {
                    $Filename = "$PackageIdentifier v$PackageVersion" + $(if ([System.IO.Path]::HasExtension($_Filename)) { [System.IO.Path]::GetExtension($_Filename) } elseif ([System.IO.Path]::HasExtension($InstallerUrl)) { [System.IO.Path]::GetExtension($InstallerUrl) } else { '.winget-tmp' })
                }
                # Write File to disk
                $script:dest = Join-Path -Path $env:TEMP -ChildPath $Filename
                $file = [System.IO.FileStream]::new($script:dest, [System.IO.FileMode]::Create)
                $file.Write($download.Content, 0, $download.RawContentLength)
                $file.Close()
            } catch {
                # Here we also want to pass the exception through for potential debugging
                throw [System.Net.WebException]::new('The file could not be downloaded. Try running the script again', $_.Exception)
            } finally {
                # Get the Sha256
                $_Installer['InstallerSha256'] = (Get-FileHash -Path $script:dest -Algorithm SHA256).Hash
                # Update the product code, if a new one exists
                # If a new product code doesn't exist, and the installer isn't an `.exe` file, remove the product code if it exists
                $MSIProductCode = [string]$(Get-AppLockerFileInformation -Path $script:dest | Select-Object Publisher | Select-String -Pattern '{[A-Z0-9]{8}-([A-Z0-9]{4}-){3}[A-Z0-9]{12}}').Matches
                if (Test-String -not $MSIProductCode -IsNull) {
                    $_Installer['ProductCode'] = $MSIProductCode
                } elseif ( ($_Installer.Keys -contains 'ProductCode') -and ($script:dest -notmatch '.exe$')) {
                    $_Installer.Remove('ProductCode')
                }
                # If the installer is msix or appx, try getting the new SignatureSha256
                # If the new SignatureSha256 can't be found, remove it if it exists
                if ($_Installer.InstallerType -in @('msix', 'appx')) {
                    if (Get-Command 'winget.exe' -ErrorAction SilentlyContinue) { $NewSignatureSha256 = winget hash -m $script:dest | Select-String -Pattern 'SignatureSha256:' | ConvertFrom-String; if ($NewSignatureSha256.P2) { $NewSignatureSha256 = $NewSignatureSha256.P2.ToUpper() } }
                }
<<<<<<< HEAD
                if (String.Validate -not $NewSignatureSha256 -IsNull) {
=======
                if (Test-String -not $NewSignatureSha256 -IsNull) {
>>>>>>> ff878969
                    $_Installer['SignatureSha256'] = $NewSignatureSha256
                } elseif ($_Installer.Keys -contains 'SignatureSha256') {
                    $_Installer.Remove('SignatureSha256')
                }
                # If the installer is msix or appx, try getting the new package family name
                # If the new package family name can't be found, remove it if it exists
                if ($script:dest -match '\.(msix|appx)(bundle){0,1}$') {
                    try {
                        Add-AppxPackage -Path $script:dest
                        $InstalledPkg = Get-AppxPackage | Select-Object -Last 1 | Select-Object PackageFamilyName, PackageFullName
                        $PackageFamilyName = $InstalledPkg.PackageFamilyName
                        Remove-AppxPackage $InstalledPkg.PackageFullName
                    } catch {
                        # Take no action here, we just want to catch the exceptions as a precaution
                        Out-Null
                    } finally {
                        if (Test-String -not $PackageFamilyName -IsNull) {
                            $_Installer['PackageFamilyName'] = $PackageFamilyName
                        } elseif ($_Installer.Keys -contains 'PackageFamilyName') {
                            $_Installer.Remove('PackageFamilyName')
                        }
                    }
                }
                # Remove the downloaded files
                Remove-Item -Path $script:dest
            }
        }
        # Write the new manifests
        $script:Installers = $script:OldInstallerManifest.Installers
        Write-LocaleManifest
        Write-Installer-Manifest
        Write-Version-Manifest
        # Remove the old manifests
        if ($PackageVersion -ne $LastVersion) { Remove-Manifest "$AppFolder\..\$LastVersion" }
    }
}

if ($script:Option -ne 'RemoveManifest') {
    # If the user has winget installed, attempt to validate the manifests
    if (Get-Command 'winget.exe' -ErrorAction SilentlyContinue) { winget validate $AppFolder }

    # If the user has sandbox enabled, request to test the manifest in the sandbox
    if (Get-Command 'WindowsSandbox.exe' -ErrorAction SilentlyContinue) {
        # Check the settings to see if we need to display this menu
        switch ($ScriptSettings.TestManifestsInSandbox) {
            'always' { $script:SandboxTest = '0' }
            'never' { $script:SandboxTest = '1' }
            default {
                $_menu = @{
                    entries       = @('*[Y] Yes'; '[N] No')
                    Prompt        = '[Recommended] Do you want to test your Manifest in Windows Sandbox?'
                    DefaultString = 'Y'
                }
                switch ( KeypressMenu -Prompt $_menu['Prompt'] -Entries $_menu['Entries'] -DefaultString $_menu['DefaultString']) {
                    'Y' { $script:SandboxTest = '0' }
                    'N' { $script:SandboxTest = '1' }
                    default { $script:SandboxTest = '0' }
                }
                Write-Host
            }
        }
        if ($script:SandboxTest -eq '0') {
            if (Test-Path -Path "$PSScriptRoot\SandboxTest.ps1") {
                $SandboxScriptPath = (Resolve-Path "$PSScriptRoot\SandboxTest.ps1").Path
            } else {
                while ([string]::IsNullOrWhiteSpace($SandboxScriptPath)) {
                    Write-Host
                    Write-Host -ForegroundColor 'Green' -Object 'SandboxTest.ps1 not found, input path'
                    $SandboxScriptPath = Read-Host -Prompt 'SandboxTest.ps1' | TrimString
                }
            }
            & $SandboxScriptPath -Manifest $AppFolder
        }
    }
}
# If the user has git installed, request to automatically submit the PR
if (Get-Command 'git.exe' -ErrorAction SilentlyContinue) {
    switch ($ScriptSettings.AutoSubmitPRs) {
        'always' { $PromptSubmit = '0' }
        'never' { $PromptSubmit = '1' }
        default {
            $_menu = @{
                entries       = @('*[Y] Yes'; '[N] No')
                Prompt        = 'Do you want to submit your PR now?'
                DefaultString = 'Y'
            }
            switch ( KeypressMenu -Prompt $_menu['Prompt'] -Entries $_menu['Entries'] -DefaultString $_menu['DefaultString']) {
                'Y' { $PromptSubmit = '0' }
                'N' { $PromptSubmit = '1' }
                default { $PromptSubmit = '0' }
            }
        }
    }
}
Write-Host

# If the user agreed to automatically submit the PR
if ($PromptSubmit -eq '0') {
    # Determine what type of update should be used as the prefix for the PR
    switch -regex ($Option) {
        'New|QuickUpdateVersion|Auto' {
            if ( $script:OldManifestType -eq 'None' ) { $CommitType = 'New package' }
            elseif ($script:LastVersion -lt $script:PackageVersion ) { $CommitType = 'New version' }
            elseif ($script:PackageVersion -in $script:ExistingVersions) { $CommitType = 'Update' }
            elseif ($script:LastVersion -gt $script:PackageVersion ) { $CommitType = 'Add version' }
        }
        'EditMetadata' { $CommitType = 'Metadata' }
        'NewLocale' { $CommitType = 'Locale' }
        'RemoveManifest' { $CommitType = 'Remove' }
    }

    # Change the users git configuration to suppress some git messages
    $_previousConfig = git config --get core.safecrlf
    if ($_previousConfig) {
        git config --replace core.safecrlf false
    } else {
        git config --add core.safecrlf false
    }

    # Fetch the upstream branch, create a commit onto the detached head, and push it to a new branch
    git fetch upstream master --quiet
    git switch -d upstream/master
    if ($LASTEXITCODE -eq '0') {
        # Make sure path exists and is valid before hashing
        if ($script:LocaleManifestPath -and (Test-Path -Path $script:LocaleManifestPath)) { $UniqueBranchID = $(Get-FileHash $script:LocaleManifestPath).Hash[0..6] -Join '' }
        else { $UniqueBranchID = 'DEL' }
        $BranchName = "$PackageIdentifier-$PackageVersion-$UniqueBranchID"
        # Git branch names cannot start with `.` cannot contain any of {`..`, `\`, `~`, `^`, `:`, ` `, `?`, `@{`, `[`}, and cannot end with {`/`, `.lock`, `.`}
        $BranchName = $BranchName -replace '[\~,\^,\:,\\,\?,\@\{,\*,\[,\s]{1,}|[.lock|/|\.]*$|^\.{1,}|\.\.', ''
        git add -A
        git commit -m "$CommitType`: $PackageIdentifier version $PackageVersion" --quiet
        git switch -c "$BranchName" --quiet
        git push --set-upstream origin "$BranchName" --quiet

        # If the user has the cli too
        if (Get-Command 'gh.exe' -ErrorAction SilentlyContinue) {
            # Request the user to fill out the PR template
            if (Test-Path -Path "$PSScriptRoot\..\.github\PULL_REQUEST_TEMPLATE.md") {
                Get-PRBody "$PSScriptRoot\..\.github\PULL_REQUEST_TEMPLATE.md"
            } else {
                while ([string]::IsNullOrWhiteSpace($SandboxScriptPath)) {
                    Write-Host
                    Write-Host -ForegroundColor 'Green' -Object 'PULL_REQUEST_TEMPLATE.md not found, input path'
                    $PRTemplate = Read-Host -Prompt 'PR Template' | TrimString
                }
                Get-PRBody "$PRTemplate"
            }
        }
    }

    # Restore the user's previous git settings to ensure we don't disrupt their normal flow
    if ($_previousConfig) {
        git config --replace core.safecrlf $_previousConfig
    } else {
        git config --unset core.safecrlf
    }
} else {
    Write-Host
    exit
}

# Error levels for the ReturnValue class
Enum ErrorLevel {
    Undefined = -1
    Info = 0
    Warning = 1
    Error = 2
    Critical = 3
}

# Custom class for validation and error checking
# `200` should be indicative of a success
# `400` should be indicative of a bad request
# `500` should be indicative of an internal error / other error
Class ReturnValue {
    [int] $StatusCode
    [string] $Title
    [string] $Message
    [ErrorLevel] $Severity

    # Default Constructor
    ReturnValue() {
    }

    # Overload 1; Creates a return value with only a status code and no descriptors
    ReturnValue(
        [int]$statusCode
    ) {
        $this.StatusCode = $statusCode
        $this.Title = '-'
        $this.Message = '-'
        $this.Severity = -1
    }

    # Overload 2; Create a return value with all parameters defined
    ReturnValue(
        [int] $statusCode,
        [string] $title,
        [string] $message,
        [ErrorLevel] $severity
    ) {
        $this.StatusCode = $statusCode
        $this.Title = $title
        $this.Message = $message
        $this.Severity = $severity
    }

    # Static reference to a default success value
    [ReturnValue] static Success() {
        return [ReturnValue]::new(200, 'OK', 'The command completed successfully', 'Info')
    }

    # Static reference to a default internal error value
    [ReturnValue] static GenericError() {
        return [ReturnValue]::new(500, 'Internal Error', 'Value was not able to be saved successfully', 2)

    }

    # Static reference to a specific error relating to the pattern of user input
    [ReturnValue] static PatternError() {
        return [ReturnValue]::new(400, 'Invalid Pattern', 'The value entered does not match the pattern requirements defined in the manifest schema', 2)
    }

    # Static reference to a specific error relating to the length of user input
    [ReturnValue] static LengthError([int]$MinLength, [int]$MaxLength) {
        return [ReturnValue]::new(400, 'Invalid Length', "Length must be between $MinLength and $MaxLength characters", 2)
    }

    # Static reference to a specific error relating to the number of entries a user input
    [ReturnValue] static MaxItemsError([int]$MaxEntries) {
        return [ReturnValue]::new(400, 'Too many entries', "Number of entries must be less than or equal to $MaxEntries", 2)
    }

    # Returns the ReturnValue as a nicely formatted string
    [string] ToString() {
        return "[$($this.Severity)] ($($this.StatusCode)) $($this.Title) - $($this.Message)"
    }

    # Returns the ReturnValue as a nicely formatted string if the status code is not equal to 200
    [string] ErrorString() {
        if ($this.StatusCode -eq 200) {
            return $null
        } else {
            return "[$($this.Severity)] $($this.Title) - $($this.Message)`n"
        }
    }
}

class UnmetDependencyException : Exception {
    UnmetDependencyException([string] $message) : base($message) {}
    UnmetDependencyException([string] $message, [Exception] $exception) : base($message, $exception) {}
}
class ManifestException : Exception {
    ManifestException([string] $message) : base($message) {}
}<|MERGE_RESOLUTION|>--- conflicted
+++ resolved
@@ -309,11 +309,8 @@
         Write-Host -ForegroundColor 'Red' $script:_returnValue.ErrorString()
         Write-Host -ForegroundColor 'Green' -Object '[Required] Enter the download url to the installer.'
         $NewInstallerUrl = Read-Host -Prompt 'Url' | TrimString
-<<<<<<< HEAD
-        if (String.Validate $NewInstallerUrl -MaxLength $Patterns.InstallerUrlMaxLength -MatchPattern $Patterns.InstallerUrl -NotNull) {
-=======
         if (Test-String $NewInstallerUrl -MaxLength $Patterns.InstallerUrlMaxLength -MatchPattern $Patterns.InstallerUrl -NotNull) {
->>>>>>> ff878969
+
             if ((TestUrlValidity $NewInstallerUrl) -ne 200) {
                 $script:_returnValue = [ReturnValue]::new(502, 'Invalid URL Response', 'The URL did not return a successful response from the server', 2)
             } else {
@@ -556,12 +553,7 @@
                 Write-Host -ForegroundColor 'Red' $script:_returnValue.ErrorString()
                 Write-Host -ForegroundColor 'Yellow' -Object '[Recommended] Enter the installer SignatureSha256'
                 $SignatureSha256 = Read-Host -Prompt 'SignatureSha256' | TrimString
-
-<<<<<<< HEAD
-                if (String.Validate $SignatureSha256 -MatchPattern $Patterns.SignatureSha256 -AllowNull) {
-=======
                 if (Test-String $SignatureSha256 -MatchPattern $Patterns.SignatureSha256 -AllowNull) {
->>>>>>> ff878969
                     $script:_returnValue = [ReturnValue]::Success()
                 } else {
                     $script:_returnValue = [ReturnValue]::PatternError()
@@ -828,11 +820,7 @@
             if ($_NewInstaller.InstallerType -in @('msix', 'appx')) {
                 if (Get-Command 'winget.exe' -ErrorAction SilentlyContinue) { $NewSignatureSha256 = winget hash -m $script:dest | Select-String -Pattern 'SignatureSha256:' | ConvertFrom-String; if ($NewSignatureSha256.P2) { $NewSignatureSha256 = $NewSignatureSha256.P2.ToUpper() } }
             }
-<<<<<<< HEAD
-            if (String.Validate -not $NewSignatureSha256 -IsNull) {
-=======
             if (Test-String -not $NewSignatureSha256 -IsNull) {
->>>>>>> ff878969
                 $_NewInstaller['SignatureSha256'] = $NewSignatureSha256
             } elseif ($_NewInstaller.Keys -contains 'SignatureSha256') {
                 $_NewInstaller.Remove('SignatureSha256')
@@ -1038,11 +1026,7 @@
     # Request Publisher Name and Validate
     do {
         Write-Host -ForegroundColor 'Red' $script:_returnValue.ErrorString()
-<<<<<<< HEAD
-        if (String.Validate $script:Publisher -IsNull) {
-=======
         if (Test-String $script:Publisher -IsNull) {
->>>>>>> ff878969
             Write-Host -ForegroundColor 'Green' -Object '[Required] Enter the full publisher name. For example: Microsoft Corporation'
         } else {
             Write-Host -ForegroundColor 'Yellow' -Object '[Optional] Enter the full publisher name. For example: Microsoft Corporation'
@@ -2195,11 +2179,7 @@
                 if ($_Installer.InstallerType -in @('msix', 'appx')) {
                     if (Get-Command 'winget.exe' -ErrorAction SilentlyContinue) { $NewSignatureSha256 = winget hash -m $script:dest | Select-String -Pattern 'SignatureSha256:' | ConvertFrom-String; if ($NewSignatureSha256.P2) { $NewSignatureSha256 = $NewSignatureSha256.P2.ToUpper() } }
                 }
-<<<<<<< HEAD
-                if (String.Validate -not $NewSignatureSha256 -IsNull) {
-=======
                 if (Test-String -not $NewSignatureSha256 -IsNull) {
->>>>>>> ff878969
                     $_Installer['SignatureSha256'] = $NewSignatureSha256
                 } elseif ($_Installer.Keys -contains 'SignatureSha256') {
                     $_Installer.Remove('SignatureSha256')
